--- conflicted
+++ resolved
@@ -24,11 +24,7 @@
             <a
               href="#"
               id="tabTableEditor"
-<<<<<<< HEAD
-              className={"transition w-1/4 py-4 px-1 text-center border-b-2 font-medium text-sm" + (tabId === "tabTableEditor" ? " border-gray-500 dark:border-white text-gray-600 dark:text-white" : " border-b border-gray-200 dark:border-dark-200 text-gray-500 dark:text-gray-400 hover:text-gray-700 hover:border-gray-300 dark:hover:text-gray-200")}
-=======
-              className={"transition sm:w-1/3 lg:w-1/4 py-4 px-1 text-center border-b-2 font-medium text-sm" + (tabId === "tabTableEditor" ? " border-brand-500 dark:border-white text-brand-600 dark:text-white" : " border-b border-gray-200 dark:border-dark-200 text-gray-500 dark:text-gray-400 hover:text-gray-700 hover:border-gray-300 dark:hover:text-gray-200")}
->>>>>>> 47cedec9
+              className={"transition sm:w-1/3 lg:w-1/4 py-4 px-1 text-center border-b-2 font-medium text-sm" + (tabId === "tabTableEditor" ? " border-gray-500 dark:border-white text-gray-600 dark:text-white" : " border-b border-gray-200 dark:border-dark-200 text-gray-500 dark:text-gray-400 hover:text-gray-700 hover:border-gray-300 dark:hover:text-gray-200")}
               onClick={(event: any) => handleTabChange(event)}
             >
               Table Editor
@@ -36,11 +32,7 @@
             <a
               href="#"
               id="tabSqlEditor"
-<<<<<<< HEAD
-              className={"transition w-1/4 py-4 px-1 text-center border-b-2 font-medium text-sm" + (tabId === "tabSqlEditor" ? " border-gray-500 dark:border-white text-gray-600 dark:text-white" : " border-b border-gray-200 dark:border-dark-200 text-gray-500 dark:text-gray-400 hover:text-gray-700 hover:border-gray-300 dark:hover:text-gray-200")}
-=======
-              className={"transition sm:w-1/3 lg:w-1/4 py-4 px-1 text-center border-b-2 font-medium text-sm" + (tabId === "tabSqlEditor" ? " border-brand-500 dark:border-white text-brand-600 dark:text-white" : " border-b border-gray-200 dark:border-dark-200 text-gray-500 dark:text-gray-400 hover:text-gray-700 hover:border-gray-300 dark:hover:text-gray-200")}
->>>>>>> 47cedec9
+              className={"transition sm:w-1/3 lg:w-1/4 py-4 px-1 text-center border-b-2 font-medium text-sm" + (tabId === "tabSqlEditor" ? " border-gray-500 dark:border-white text-gray-600 dark:text-white" : " border-b border-gray-200 dark:border-dark-200 text-gray-500 dark:text-gray-400 hover:text-gray-700 hover:border-gray-300 dark:hover:text-gray-200")}
               onClick={(event: any) => handleTabChange(event)}
             >
               SQL Editor
@@ -48,11 +40,7 @@
             <a
               href="#"
               id="tabAuthRules"
-<<<<<<< HEAD
-              className={"transition w-1/4 py-4 px-1 text-center border-b-2 font-medium text-sm" + (tabId === "tabAuthRules" ? " border-gray-500 dark:border-white text-gray-600 dark:text-white" : " border-b border-gray-200 dark:border-dark-200 text-gray-500 dark:text-gray-400 hover:text-gray-700 hover:border-gray-300 dark:hover:text-gray-200")}
-=======
-              className={"transition sm:w-1/3 lg:w-1/4 py-4 px-1 text-center border-b-2 font-medium text-sm" + (tabId === "tabAuthRules" ? " border-brand-500 dark:border-white text-brand-600 dark:text-white" : " border-b border-gray-200 dark:border-dark-200 text-gray-500 dark:text-gray-400 hover:text-gray-700 hover:border-gray-300 dark:hover:text-gray-200")}
->>>>>>> 47cedec9
+              className={"transition sm:w-1/3 lg:w-1/4 py-4 px-1 text-center border-b-2 font-medium text-sm" + (tabId === "tabAuthRules" ? " border-gray-500 dark:border-white text-gray-600 dark:text-white" : " border-b border-gray-200 dark:border-dark-200 text-gray-500 dark:text-gray-400 hover:text-gray-700 hover:border-gray-300 dark:hover:text-gray-200")}
               onClick={(event: any) => handleTabChange(event)}
               aria-current="page"
             >
