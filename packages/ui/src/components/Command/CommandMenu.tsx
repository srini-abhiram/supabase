import { useParams } from 'common'
import { useRouter } from 'next/router'
import * as React from 'react'

import { AiIconAnimation } from '../../layout/ai-icon-animation/ai-icon-animation'
import { IconHome } from '../Icon/icons/IconHome'
import { IconArrowRight } from './../Icon/icons/IconArrowRight'
import { IconBook } from './../Icon/icons/IconBook'
import { IconColumns } from './../Icon/icons/IconColumns'
import { IconInbox } from './../Icon/icons/IconInbox'
import { IconKey } from './../Icon/icons/IconKey'
import { IconLifeBuoy } from './../Icon/icons/IconLifeBuoy'
import { IconLink } from './../Icon/icons/IconLink'
import { IconMonitor } from './../Icon/icons/IconMonitor'
import { IconPhone } from './../Icon/icons/IconPhone'
import { IconUser } from './../Icon/icons/IconUser'
import APIKeys from './APIKeys'
import AiCommand from './AiCommand'
import ChildItem from './ChildItem'
import { BadgeExperimental } from './Command.Badges'
import { COMMAND_ROUTES } from './Command.constants'
import { AiIcon } from './Command.icons'
import {
  CommandDialog,
  CommandGroup,
  CommandInput,
  CommandItem,
  CommandLabel,
  CommandList,
  copyToClipboard,
} from './Command.utils'
import { useCommandMenu } from './CommandMenuProvider'
import CommandMenuShortcuts from './CommandMenuShortcuts'
import DocsSearch from './DocsSearch'
import GenerateSQL from './GenerateSQL'
import SearchableStudioItems from './SearchableStudioItems'
import ThemeOptions from './ThemeOptions'
import sharedItems from './utils/shared-nav-items.json'

export const CHAT_ROUTES = [
  COMMAND_ROUTES.AI, // this one is temporary
  COMMAND_ROUTES.AI_ASK_ANYTHING,
  COMMAND_ROUTES.AI_RLS_POLICY,
  COMMAND_ROUTES.GENERATE_SQL,
]

const iconPicker: { [key: string]: React.ReactNode } = {
  arrowRight: <IconArrowRight />,
  book: <IconBook />,
  inbox: <IconInbox />,
  mobile: <IconPhone />,
  person: <IconUser />,
  services: <IconColumns />,
  contact: <IconMonitor />,
  icon: <IconHome />,
  products: <IconColumns />,
}

const CommandMenu = () => {
  const router = useRouter()
  const { ref: projectRef } = useParams()

  const {
    isOpen,
    setIsOpen,
    search,
    setSearch,
    pages,
    setPages,
    currentPage,
    site,
    project,
    inputRef: commandInputRef,
  } = useCommandMenu()
  const showCommandInput = !currentPage || !CHAT_ROUTES.includes(currentPage)

  // This function has been added to prevent the use of double quotes in the search docs input due to an issue with the cmdk-supabase module. This function can be removed when we transition to using cmdk.
  const handleInputChange = (value: string) => {
    const newValue = value.replace(/"/g, '') // Remove double quotes
    setSearch(newValue)
  }

  const commandListMaxHeight =
<<<<<<< HEAD
    currentPage === COMMAND_ROUTES.DOCS_SEARCH ? 'min(600px, 50vh)' : '600px'
=======
    currentPage === COMMAND_ROUTES.DOCS_SEARCH ||
    currentPage === COMMAND_ROUTES.AI ||
    currentPage === COMMAND_ROUTES.GENERATE_SQL
      ? 'min(600px, 50vh)'
      : '300px'
>>>>>>> dab78a1d

  return (
    <>
      <CommandDialog
        page={currentPage}
        visible={isOpen}
        onInteractOutside={(e) => {
          // Only hide menu when clicking outside, not focusing outside
          // Prevents Firefox dropdown issue that immediately closes menu after opening
          if (e.type === 'dismissableLayer.pointerDownOutside') {
            setIsOpen(!open)
          }
        }}
        size={'xlarge'}
        className={'max-h-[70vh] lg:max-h-[50vh] overflow-hidden overflow-y-auto'}
      >
        {pages.length > 0 && <CommandMenuShortcuts />}
        {showCommandInput && (
          <CommandInput
            ref={commandInputRef}
            placeholder="Type a command or search..."
            value={search}
            onValueChange={handleInputChange}
          />
        )}
        <CommandList
          style={{
            maxHeight: commandListMaxHeight,
            height:
              currentPage === COMMAND_ROUTES.DOCS_SEARCH ||
              currentPage === COMMAND_ROUTES.AI ||
              currentPage === COMMAND_ROUTES.GENERATE_SQL
                ? commandListMaxHeight
                : 'auto',
          }}
          className="my-2"
        >
          {!currentPage && (
            <>
              <CommandGroup heading="Documentation" forceMount={true}>
                <CommandItem
                  type="command"
                  onSelect={() => setPages([...pages, COMMAND_ROUTES.DOCS_SEARCH])}
                  forceMount={true}
                >
                  <IconBook />

                  <span>
                    Search the docs
                    {search ? (
                      <>
                        {': '}
                        <span className="text-foreground font-semibold">{search}</span>
                      </>
                    ) : (
                      '...'
                    )}
                  </span>
                </CommandItem>
                <CommandItem
                  type="command"
                  onSelect={() => {
                    setPages([...pages, COMMAND_ROUTES.AI])
                  }}
                  forceMount={true}
                >
                  <AiIconAnimation />
                  <span className="text-brand">
                    Ask Supabase AI
                    {search ? (
                      <>
                        {': '}
                        <span className="text-foreground font-semibold">{search}</span>
                      </>
                    ) : (
                      '...'
                    )}
                  </span>
                </CommandItem>
              </CommandGroup>

              {site === 'docs' && (
                <CommandGroup heading="Quickstarts">
                  {sharedItems.quickstarts.map((item) => (
                    <CommandItem key={item.url} type="link" onSelect={() => router.push(item.url)}>
                      <IconArrowRight className="text-foreground-muted" />
                      <CommandLabel>
                        Start with <span className="font-bold"> {item.label}</span>
                      </CommandLabel>
                    </CommandItem>
                  ))}
                </CommandGroup>
              )}

              {site === 'docs' && (
                <CommandGroup heading="Projects">
                  {sharedItems.projectTools.map((item) => (
                    <CommandItem
                      key={item.url}
                      type="link"
                      onSelect={() =>
                        window.open(`https://supabase.com/dashboard${item.url}`, '_blank')
                      }
                    >
                      <IconArrowRight className="text-foreground-muted" />
                      <CommandLabel>
                        <span className="font-bold"> {item.label}</span>
                      </CommandLabel>
                    </CommandItem>
                  ))}
                </CommandGroup>
              )}

              {site === 'docs' && (
                <CommandGroup heading="Studio tools">
                  {sharedItems.tools.map((item) => (
                    <CommandItem
                      key={item.url}
                      type="link"
                      onSelect={() =>
                        window.open(`https://supabase.com/dashboard${item.url}`, '_blank')
                      }
                    >
                      <IconArrowRight className="text-foreground-muted" />
                      <CommandLabel>
                        Go to <span className="font-bold"> {item.label}</span>
                      </CommandLabel>
                    </CommandItem>
                  ))}
                </CommandGroup>
              )}

              {site === 'studio' && (
                <CommandGroup heading="Experimental">
                  <CommandItem
                    type="command"
                    badge={<BadgeExperimental />}
                    onSelect={() => setPages([...pages, COMMAND_ROUTES.GENERATE_SQL])}
                  >
                    <AiIcon className="text-foreground-light" />
                    <CommandLabel>Generate SQL with Supabase AI</CommandLabel>
                  </CommandItem>
                </CommandGroup>
              )}

              {site === 'studio' && projectRef !== undefined && (
                <CommandGroup heading="Project tools">
                  <CommandItem
                    type="command"
                    onSelect={() => {
                      setSearch('')
                      setPages([...pages, COMMAND_ROUTES.API_KEYS])
                    }}
                  >
                    <IconKey className="text-foreground-light" />
                    <CommandLabel>Get API keys</CommandLabel>
                  </CommandItem>
                  {project?.apiUrl !== undefined && (
                    <ChildItem
                      isSubItem={false}
                      onSelect={() => {
                        copyToClipboard(project?.apiUrl ?? '')
                        setIsOpen(false)
                      }}
                      className="space-x-2"
                    >
                      <IconLink className="text-foreground-light" />
                      <CommandLabel>Copy API URL</CommandLabel>
                    </ChildItem>
                  )}
                </CommandGroup>
              )}

              {site === 'studio' && (
                <CommandGroup heading="Navigate">
                  {sharedItems.tools.map((item) => {
                    const itemUrl = projectRef ? item.url.replace('_', projectRef) : item.url

                    return (
                      <CommandItem
                        key={item.url}
                        type="link"
                        onSelect={() => {
                          router.push(itemUrl)
                          setIsOpen(false)
                        }}
                      >
                        <IconArrowRight className="text-foreground-muted" />
                        <CommandLabel>
                          Go to <span className="font-bold"> {item.label}</span>
                        </CommandLabel>
                      </CommandItem>
                    )
                  })}
                </CommandGroup>
              )}

              {/* <DashboardTableEditor /> */}

              <CommandGroup heading="Support">
                {sharedItems.support.map((item) => (
                  <CommandItem key={item.url} type="link" onSelect={() => router.push(item.url)}>
                    <IconLifeBuoy className="text-foreground-muted" />
                    <CommandLabel>
                      Go to <span className="font-bold"> {item.label}</span>
                    </CommandLabel>
                  </CommandItem>
                ))}
              </CommandGroup>

              {site === 'docs' && (
                <CommandGroup heading="General">
                  {sharedItems.docsGeneral.map((item) => (
                    <CommandItem key={item.url} type="link" onSelect={() => router.push(item.url)}>
                      {item?.icon && iconPicker[item.icon]}
                      <CommandLabel>{item.label}</CommandLabel>
                    </CommandItem>
                  ))}
                </CommandGroup>
              )}

              <CommandGroup heading="Settings">
                <CommandItem
                  type="link"
                  onSelect={() => {
                    setSearch('')
                    setPages([...pages, 'Theme'])
                  }}
                >
                  <IconMonitor />
                  Change theme
                </CommandItem>
              </CommandGroup>

              <ThemeOptions isSubItem />
              {site === 'studio' && search && <SearchableStudioItems />}
            </>
          )}
          {currentPage === COMMAND_ROUTES.AI && <AiCommand />}
          {currentPage === COMMAND_ROUTES.DOCS_SEARCH && <DocsSearch />}
          {currentPage === COMMAND_ROUTES.GENERATE_SQL && <GenerateSQL />}
          {currentPage === COMMAND_ROUTES.THEME && <ThemeOptions />}
          {currentPage === COMMAND_ROUTES.API_KEYS && <APIKeys />}
        </CommandList>
      </CommandDialog>
    </>
  )
}

export default CommandMenu<|MERGE_RESOLUTION|>--- conflicted
+++ resolved
@@ -81,15 +81,14 @@
   }
 
   const commandListMaxHeight =
-<<<<<<< HEAD
-    currentPage === COMMAND_ROUTES.DOCS_SEARCH ? 'min(600px, 50vh)' : '600px'
-=======
-    currentPage === COMMAND_ROUTES.DOCS_SEARCH ||
-    currentPage === COMMAND_ROUTES.AI ||
-    currentPage === COMMAND_ROUTES.GENERATE_SQL
+    currentPage === COMMAND_ROUTES.DOCS_SEARCH
+      ? 'min(600px, 50vh)'
+      : '600px' ||
+        currentPage === COMMAND_ROUTES.AI ||
+        currentPage === COMMAND_ROUTES.AI ||
+        currentPage === COMMAND_ROUTES.GENERATE_SQL
       ? 'min(600px, 50vh)'
       : '300px'
->>>>>>> dab78a1d
 
   return (
     <>
