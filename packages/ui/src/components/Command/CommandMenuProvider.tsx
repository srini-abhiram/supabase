import { useTheme, UseThemeProps } from 'common'
import { createContext, PropsWithChildren, useContext, useEffect, useState } from 'react'
import CommandMenu from './CommandMenu'
import { ReactMarkdownOptions } from 'react-markdown/lib/react-markdown'

export interface CommandMenuContextValue {
  isOpen: boolean
  setIsOpen: React.Dispatch<React.SetStateAction<boolean>>
  isLoading: boolean
  setIsLoading: React.Dispatch<React.SetStateAction<boolean>>
  actions: CommandMenuActions
  search: string
  setSearch: React.Dispatch<React.SetStateAction<string>>
  pages: string[]
  setPages: React.Dispatch<React.SetStateAction<string[]>>
  currentPage?: string
  site: 'studio' | 'docs'

  /**
   * Project metadata for easy retrieval
   */
  project?: { ref?: string; apiKeys?: { anon?: string; service?: string } }
  /**
   * Any additional metadata that CMDK component can use in its AI prompts
   */
  metadata?: { definitions?: string; flags?: { [key: string]: string } }
  /**
   * Opt in flag to use additional metadata in AI prompts
   */
  isOptedInToAI: boolean

  // to do: remove this prop
  // this is a temporary hack as ReactMarkdown fails our jest tests if we import the package within this UI package
  MarkdownHandler: (props: ReactMarkdownOptions) => JSX.Element

  // Optional callback to save a generated SQL output
  saveGeneratedSQL?: (answer: string, title: string) => Promise<void>
}
export const CommandMenuContext = createContext<CommandMenuContextValue | undefined>(undefined)
export const useCommandMenu = () => {
  const context = useContext(CommandMenuContext)

  if (context === undefined) {
    throw new Error('useCommandMenu was used outside of CommandMenuProvider')
  }

  return context
}

export interface CommandMenuActions {
  toggleTheme: UseThemeProps['toggleTheme']
}

export interface CommandMenuProviderProps {
  site: 'studio' | 'docs'
  projectRef?: string
  /**
   * Project's API keys, for easy access through CMDK
   */
  apiKeys?: { anon?: string; service?: string }
  /**
   * Opt in flag to use additional metadata in AI prompts
   */
  isOptedInToAI?: boolean
  /**
   * Any additional metadata that CMDK component can use in its AI prompts
   */
  metadata?: { definitions?: string; flags?: { [key: string]: string } }
  /**
   * TODO: remove this prop, temporary hack as ReactMarkdown fails our jest tests
   * if we import the package directly within this UI package
   */
  MarkdownHandler: (props: ReactMarkdownOptions) => JSX.Element
<<<<<<< HEAD
  saveGeneratedSQL?: (answer: string, title: string) => Promise<void>
=======
  /**
   * Call back when save SQL snippet button is selected
   */
  onSaveGeneratedSQL?: (answer: string, resolve: any) => void
>>>>>>> 756f57eb
}

const CommandMenuProvider = ({
  children,
  site,
  projectRef,
  apiKeys,
  metadata,
  isOptedInToAI = false,
  MarkdownHandler,
  saveGeneratedSQL,
}: PropsWithChildren<CommandMenuProviderProps>) => {
  const [isOpen, setIsOpen] = useState(false)
  const [isLoading, setIsLoading] = useState(false)
  const [search, setSearch] = useState('')
  const [pages, setPages] = useState<string[]>([])
  const { toggleTheme } = useTheme()
  const currentPage = pages[pages.length - 1]

  const actions: CommandMenuActions = { toggleTheme }
  const project = projectRef !== undefined ? { ref: projectRef, apiKeys } : undefined

  useKeyboardEvents({ setIsOpen, currentPage, setSearch, setPages })

  return (
    <CommandMenuContext.Provider
      value={{
        isOpen,
        setIsOpen,
        isLoading,
        setIsLoading,
        actions,
        setSearch,
        search,
        pages,
        setPages,
        currentPage,
        site,
        project,
        metadata,
        isOptedInToAI,
        MarkdownHandler,
        saveGeneratedSQL,
      }}
    >
      {children}
      <CommandMenu projectRef={projectRef} />
    </CommandMenuContext.Provider>
  )
}
function useKeyboardEvents({
  setIsOpen,
  currentPage,
  setSearch,
  setPages,
}: {
  setIsOpen: (isOpen: boolean) => void
  setSearch: React.Dispatch<React.SetStateAction<string>>
  setPages: React.Dispatch<React.SetStateAction<string[]>>
  currentPage?: string
}) {
  useEffect(() => {
    function onKeyDown(event: KeyboardEvent) {
      switch (event.key) {
        case 'Escape':
          event.preventDefault()
          // if on homepage, close the command palette
          if (!currentPage) setIsOpen(false)
          setSearch('')
          // if NOT on homepage, return to last page
          setPages((pages) => pages.slice(0, -1))
          return
        case 'k':
        case '/':
          if (event.metaKey || event.ctrlKey) {
            // Some browsers (ie. firefox) will focus the address bar by default
            event.preventDefault()

            setIsOpen(true)
          }
          return
      }
    }

    window.addEventListener('keydown', onKeyDown)

    return () => {
      window.removeEventListener('keydown', onKeyDown)
    }
  }, [setIsOpen, currentPage])
}

export default CommandMenuProvider<|MERGE_RESOLUTION|>--- conflicted
+++ resolved
@@ -71,14 +71,10 @@
    * if we import the package directly within this UI package
    */
   MarkdownHandler: (props: ReactMarkdownOptions) => JSX.Element
-<<<<<<< HEAD
-  saveGeneratedSQL?: (answer: string, title: string) => Promise<void>
-=======
   /**
    * Call back when save SQL snippet button is selected
    */
-  onSaveGeneratedSQL?: (answer: string, resolve: any) => void
->>>>>>> 756f57eb
+  saveGeneratedSQL?: (answer: string, title: string) => Promise<void>
 }
 
 const CommandMenuProvider = ({
