{
  "name": "@supabase/pg-meta",
  "version": "0.0.0",
  "license": "MIT",
  "author": "Supabase",
  "main": "./src/index.ts",
  "repository": "supabase/supabase",
  "scripts": {
    "preinstall": "npx only-allow pnpm",
    "clean": "rimraf node_modules"
  },
  "dependencies": {
    "zod": "^3.22.4"
  },
  "devDependencies": {
<<<<<<< HEAD
    "typescript": "^5.5.0"
=======
    "typescript": "~5.5.0"
>>>>>>> fc5ef8ba
  }
}<|MERGE_RESOLUTION|>--- conflicted
+++ resolved
@@ -13,10 +13,6 @@
     "zod": "^3.22.4"
   },
   "devDependencies": {
-<<<<<<< HEAD
-    "typescript": "^5.5.0"
-=======
     "typescript": "~5.5.0"
->>>>>>> fc5ef8ba
   }
 }