import { cva } from 'class-variance-authority'
import { motion } from 'framer-motion'
import React from 'react'
import {
  FormDescription_Shadcn_,
  FormLabel_Shadcn_,
  FormMessage_Shadcn_,
  Label_Shadcn_,
  cn,
} from 'ui'
import { SIZE } from 'ui/src/lib/constants'

type Props = {
  align?: 'left' | 'right'
  description?: string | React.ReactNode
  error?: string | React.ReactNode
  label?: string | React.ReactNode
  labelOptional?: string | React.ReactNode
  layout?: 'horizontal' | 'vertical' | 'flex' | 'flex-row-reverse'
  size?: 'tiny' | 'small' | 'medium' | 'large' | 'xlarge'
  beforeLabel?: string | React.ReactNode
  afterLabel?: string | React.ReactNode
  nonBoxInput?: boolean
  labelLayout?: 'horizontal' | 'vertical'
  isReactForm?: boolean
  hideMessage?: boolean
  name?: string
}

const ContainerVariants = cva('relative grid gap-4 md:gap-10', {
  variants: {
    size: {
      tiny: 'text-xs',
      small: 'text-sm leading-4',
      medium: 'text-sm',
      large: 'text-base',
      xlarge: 'text-base',
    },
    align: { left: '', right: '' },
    responsive: {
      true: '',
      false: '',
    },
    layout: {
<<<<<<< HEAD
      horizontal: 'flex flex-col md:grid md:grid-cols-12',
=======
      horizontal: 'flex flex-col gap-2 md:grid md:grid-cols-12',
>>>>>>> 791422b2
      vertical: 'flex flex-col gap-3',
      flex: 'flex flex-row gap-3',
      'flex-row-reverse': 'flex flex-row gap-6 flex-row-reverse justify-between',
    },
    flex: {
      true: '',
      false: '',
    },
  },
  compoundVariants: [
    {
      layout: 'flex',
      align: 'right',
      className: 'justify-between',
    },
    {
      layout: 'flex-row-reverse',
      align: 'right',
      className: 'justify-between',
    },
  ],
  defaultVariants: {},
})

const LabelContainerVariants = cva('transition-all duration-500 ease-in-out', {
  variants: {
    flex: {
      true: '',
      false: '',
    },
    align: {
      left: '',
      right: '',
    },
    layout: {
      horizontal: 'flex flex-col gap-2 col-span-4',
      vertical: 'flex flex-row gap-2 justify-between',
      flex: 'flex flex-col gap-0',
      'flex-row-reverse': 'flex flex-col',
    },
    labelLayout: {
      horizontal: '',
      vertical: '',
      ['']: '',
    },
  },
  compoundVariants: [
    {
      flex: true,
      align: 'left',
      className: 'order-2',
    },
    {
      flex: true,
      align: 'right',
      className: 'order-1',
    },
    {
      layout: 'vertical' || 'flex',
      labelLayout: undefined,
      flex: false,
      className: 'flex flex-row gap-2 justify-between',
    },

    {
      layout: 'horizontal',
      className: 'flex flex-col gap-2',
    },
  ],
  defaultVariants: {},
})

const DataContainerVariants = cva('transition-all duration-500 ease-in-out', {
  variants: {
    flex: {
      true: '',
      false: '',
    },
    align: {
      left: 'order-1',
      right: 'order-2',
    },
    layout: {
      horizontal: '',
      vertical: '',
      flex: '',
      'flex-row-reverse': '',
    },
  },
  compoundVariants: [
    {
      flex: true,
      align: 'left',
      className: 'order-1',
    },
    {
      flex: true,
      align: 'right',
      className: 'order-2',
    },
    {
      layout: 'vertical' || 'flex',
      className: 'col-span-12',
    },
    {
      layout: 'horizontal',
      align: 'left',
      className: 'col-span-8',
    },
    {
      layout: 'horizontal',
      align: 'right',
      className: 'text-right',
    },
  ],
  defaultVariants: {},
})

const DescriptionVariants = cva('text-foreground-lighter leading-normal', {
  variants: {
    size: {
      ...SIZE.text,
    },
    layout: {
      vertical: 'mt-2',
      horizontal: 'mt-2',
      flex: '',
      'flex-row-reverse': '',
    },
  },
  defaultVariants: {},
})

const LabelBeforeVariants = cva('text-foreground-muted', {
  variants: {
    size: {
      ...SIZE.text,
    },
  },
  defaultVariants: {},
})

const LabelAfterVariants = cva('text-foreground-muted', {
  variants: {
    size: {
      ...SIZE.text,
    },
  },
  defaultVariants: {},
})

const LabelOptionalVariants = cva('text-foreground-muted', {
  variants: {
    size: {
      ...SIZE.text,
    },
  },
  defaultVariants: {},
})

const FlexContainer = cva('', {
  variants: {
    flex: {
      true: '',
      false: '',
    },
    align: {
      left: '',
      right: '',
    },
    layout: {
      horizontal: '',
      vertical: '',
      flex: '',
      'flex-row-reverse': '',
    },
  },
  compoundVariants: [
    {
      flex: true,
      align: 'left',
      className: '',
    },
    {
      flex: true,
      align: 'right',
      className: 'order-last',
    },
    {
      layout: 'flex-row-reverse',
      className: 'flex flex-col justify-center items-end shrink-0',
    },
  ],
})

const NonBoxInputContainer = cva('', {
  variants: {
    nonBoxInput: {
      true: '',
      false: '',
    },
    label: {
      true: '',
      false: '',
    },
    layout: {
      vertical: '',
      horizontal: '',
      'flex-row-reverse': '',
    },
  },
  compoundVariants: [
    {
      nonBoxInput: true,
      label: true,
      layout: 'vertical',
      className: 'my-3',
    },
    {
      nonBoxInput: true,
      label: true,
      layout: 'horizontal',
      className: 'my-3 md:mt-0 mb-3',
    },
  ],
  defaultVariants: {},
})

export const FormLayout = React.forwardRef<
  HTMLDivElement,
  React.ComponentPropsWithoutRef<'div'> & Props
>(
  (
    {
      align = 'left',
      className,
      description,
      id,
      label,
      labelOptional,
      layout = 'vertical',
      style,
      labelLayout,
      size = 'medium',
      beforeLabel,
      afterLabel,
      nonBoxInput = label ? false : true,
      hideMessage = false,
      isReactForm,
      ...props
    },
    ref
  ) => {
    const flex = layout === 'flex' || layout === 'flex-row-reverse'
    const hasLabel = Boolean(label || beforeLabel || afterLabel)
    const renderError = isReactForm && !hideMessage && (
      <motion.div
        initial={{ opacity: 0, y: -10 }}
        animate={{ opacity: 1, y: 0 }}
        exit={{ opacity: 0, y: -10 }}
        transition={{ duration: 0.3, ease: 'easeInOut' }}
        className={cn(layout === 'flex-row-reverse' ? 'mt-0' : 'mt-2')}
      >
        <FormMessage_Shadcn_
          className={cn(
            'mt-2 transition-opacity duration-300 ease-in-out',
            layout === 'flex-row-reverse' && 'mt-0'
          )}
          data-formlayout-id={'message'}
        />
      </motion.div>
    )

    const renderDescription =
      description && isReactForm ? (
        <FormDescription_Shadcn_
          className={cn(DescriptionVariants({ size, layout }))}
          data-formlayout-id={'description'}
          id={id + '-description'}
        >
          {description}
        </FormDescription_Shadcn_>
      ) : description ? (
        <p
          className={cn(DescriptionVariants({ size, layout }), 'text-sm text-foreground-light')}
          data-formlayout-id={'description'}
        >
          {description}
        </p>
      ) : null

    const LabelContents = () => (
      <>
        {beforeLabel && (
          <span
            className={cn(LabelBeforeVariants({ size }))}
            id={id + '-before'}
            data-formlayout-id={'beforeLabel'}
          >
            <span>{beforeLabel}</span>
          </span>
        )}
        <span>{label}</span>
        {afterLabel && (
          <span
            className={cn(LabelAfterVariants({ size }))}
            id={id + '-after'}
            data-formlayout-id={'afterLabel'}
          >
            {afterLabel}
          </span>
        )}
      </>
    )

    return (
      <div
        ref={ref}
        {...props}
        className={cn(ContainerVariants({ size, flex, align, layout }), className)}
      >
        {flex && (
          <div className={cn(FlexContainer({ flex, align, layout }))}>
            {props.children}
            {layout === 'flex-row-reverse' && renderError}
          </div>
        )}
        {hasLabel || labelOptional || layout === 'horizontal' ? (
          <>
            <div
              className={cn(LabelContainerVariants({ align, labelLayout, flex, layout }))}
              data-formlayout-id={'labelContainer'}
            >
              {hasLabel && isReactForm ? (
                <FormLabel_Shadcn_
                  className="text-foreground flex gap-2 items-center break-all"
                  data-formlayout-id="formLabel"
                  htmlFor={props.name || id}
                >
                  <LabelContents />
                </FormLabel_Shadcn_>
              ) : (
                <Label_Shadcn_
                  className="text-foreground flex gap-2 items-center break-all leading-normal"
                  data-formlayout-id="label"
                  htmlFor={props.name || id}
                >
                  <LabelContents />
                </Label_Shadcn_>
              )}
              {labelOptional && (
                <span
                  className={cn(LabelOptionalVariants({ size }))}
                  id={id + '-optional'}
                  data-formlayout-id={'labelOptional'}
                >
                  {labelOptional}
                </span>
              )}
              {flex && (
                <>
                  {renderDescription}
                  {layout !== 'flex-row-reverse' && renderError}
                </>
              )}
            </div>
          </>
        ) : null}
        {!flex && (
          <div
            className={cn(DataContainerVariants({ align, layout }))}
            style={style}
            data-formlayout-id={'dataContainer'}
          >
            <>
              <div
                className={cn(
                  NonBoxInputContainer({
                    nonBoxInput,
                    // @ts-expect-error
                    label,
                    layout,
                  })
                )}
                data-formlayout-id={'nonBoxInputContainer'}
              >
                {props.children}
              </div>
              {renderError}
              {renderDescription}
            </>
          </div>
        )}
      </div>
    )
  }
)<|MERGE_RESOLUTION|>--- conflicted
+++ resolved
@@ -42,11 +42,7 @@
       false: '',
     },
     layout: {
-<<<<<<< HEAD
       horizontal: 'flex flex-col md:grid md:grid-cols-12',
-=======
-      horizontal: 'flex flex-col gap-2 md:grid md:grid-cols-12',
->>>>>>> 791422b2
       vertical: 'flex flex-col gap-3',
       flex: 'flex flex-row gap-3',
       'flex-row-reverse': 'flex flex-row gap-6 flex-row-reverse justify-between',
