--- conflicted
+++ resolved
@@ -1,9 +1,6 @@
 import { useState } from 'react'
+import { PostgresTable } from '@supabase/postgres-meta'
 
-<<<<<<< HEAD
-=======
-import { PostgresTable } from '@supabase/postgres-meta'
->>>>>>> 2b419c70
 import { useParams } from 'common'
 import { TableList } from 'components/interfaces/Database'
 import { SidePanelEditor } from 'components/interfaces/TableGridEditor'
@@ -54,21 +51,12 @@
             key={`table-editor-table-${selectedTableToEdit.id}`}
             projectRef={projectRef}
             table={selectedTableToEdit}
-<<<<<<< HEAD
-            editable={true}
-          >
-            <DeleteConfirmationDialogs selectedTable={selectedTableToEdit} />
-            <SidePanelEditor includeColumns selectedTable={selectedTableToEdit} />
-          </TableEditorTableStateContextProvider>
-        )}
-=======
           >
             <DeleteConfirmationDialogs selectedTable={selectedTableToEdit} />
           </TableEditorTableStateContextProvider>
         )}
 
       <SidePanelEditor includeColumns selectedTable={selectedTableToEdit as PostgresTable} />
->>>>>>> 2b419c70
     </>
   )
 }
