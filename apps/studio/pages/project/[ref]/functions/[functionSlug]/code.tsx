import { common, dirname, relative } from '@std/path/posix'
import { PermissionAction } from '@supabase/shared-types/out/constants'
import { AlertCircle, CornerDownLeft, Loader2 } from 'lucide-react'
import { useRouter } from 'next/router'
import { useEffect, useState } from 'react'
import { toast } from 'sonner'

import { useParams } from 'common'
import { DeployEdgeFunctionWarningModal } from 'components/interfaces/EdgeFunctions/DeployEdgeFunctionWarningModal'
import DefaultLayout from 'components/layouts/DefaultLayout'
import EdgeFunctionDetailsLayout from 'components/layouts/EdgeFunctionsLayout/EdgeFunctionDetailsLayout'
import { ButtonTooltip } from 'components/ui/ButtonTooltip'
import FileExplorerAndEditor from 'components/ui/FileExplorerAndEditor/FileExplorerAndEditor'
import { useEdgeFunctionBodyQuery } from 'data/edge-functions/edge-function-body-query'
import { useEdgeFunctionQuery } from 'data/edge-functions/edge-function-query'
import { useEdgeFunctionDeployMutation } from 'data/edge-functions/edge-functions-deploy-mutation'
import { useSendEventMutation } from 'data/telemetry/send-event-mutation'
import { useCheckPermissions } from 'hooks/misc/useCheckPermissions'
import { useOrgAiOptInLevel } from 'hooks/misc/useOrgOptedIntoAi'
import { useSelectedOrganization } from 'hooks/misc/useSelectedOrganization'
import { useSelectedProject } from 'hooks/misc/useSelectedProject'
import { BASE_PATH, IS_PLATFORM } from 'lib/constants'
import { LogoLoader } from 'ui'

const CodePage = () => {
  const router = useRouter()
  const { ref, functionSlug } = useParams()
  const project = useSelectedProject()
<<<<<<< HEAD
  const aiOptInLevel = useOrgAiOptInLevel()
  const includeSchemaMetadata =
    aiOptInLevel === 'schema' ||
    aiOptInLevel === 'schema_and_log' ||
    aiOptInLevel === 'schema_and_log_and_data' ||
    !IS_PLATFORM
  const edgeFunctionCreate = useFlag('edgeFunctionCreate')
=======
  const isOptedInToAI = useOrgOptedIntoAi()
  const includeSchemaMetadata = isOptedInToAI || !IS_PLATFORM
>>>>>>> 5c995840
  const { mutate: sendEvent } = useSendEventMutation()
  const org = useSelectedOrganization()
  const [showDeployWarning, setShowDeployWarning] = useState(false)

  const canDeployFunction = useCheckPermissions(PermissionAction.FUNCTIONS_WRITE, '*')

  const { data: selectedFunction } = useEdgeFunctionQuery({ projectRef: ref, slug: functionSlug })
  const {
    data: functionFiles,
    isLoading: isLoadingFiles,
    isError: isErrorLoadingFiles,
    isSuccess: isSuccessLoadingFiles,
    error: filesError,
  } = useEdgeFunctionBodyQuery(
    {
      projectRef: ref,
      slug: functionSlug,
    },
    {
      retry: false,
      refetchOnWindowFocus: false,
      retryOnMount: false,
    }
  )
  const [files, setFiles] = useState<
    { id: number; name: string; content: string; selected?: boolean }[]
  >([])

  const { mutate: deployFunction, isLoading: isDeploying } = useEdgeFunctionDeployMutation({
    onSuccess: () => {
      toast.success('Successfully updated edge function')
      setShowDeployWarning(false)
    },
  })

  const onUpdate = async () => {
    if (isDeploying || !ref || !functionSlug || !selectedFunction || files.length === 0) return

    try {
      const newEntrypointPath = selectedFunction.entrypoint_path?.split('/').pop()
      const newImportMapPath = selectedFunction.import_map_path?.split('/').pop()

      const fallbackEntrypointPath = () => {
        // when there's no matching entrypoint path is set,
        // we use few heuristics to find an entrypoint file
        // 1. If the function has only a single TS / JS file, if so set it as entrypoint
        const jsFiles = files.filter(({ name }) => name.endsWith('.js') || name.endsWith('.ts'))
        if (jsFiles.length === 1) {
          return jsFiles[0].name
        } else if (jsFiles.length) {
          // 2. If function has a `index` or `main` file use it as the entrypoint
          const regex = /^.*?(index|main).*$/i
          const matchingFile = jsFiles.find(({ name }) => regex.test(name))
          // 3. if no valid index / main file found, we set the entrypoint expliclty to first JS file
          return matchingFile ? matchingFile.name : jsFiles[0].name
        } else {
          // no potential entrypoint files found, this will most likely result in an error on deploy
          return 'index.ts'
        }
      }

      const fallbackImportMapPath = () => {
        // try to find a deno.json or import_map.json file
        const regex = /^.*?(deno|import_map).json*$/i
        return files.find(({ name }) => regex.test(name))?.name
      }

      deployFunction({
        projectRef: ref,
        slug: selectedFunction.slug,
        metadata: {
          name: selectedFunction.name,
          verify_jwt: selectedFunction.verify_jwt,
          entrypoint_path: files.some(({ name }) => name === newEntrypointPath)
            ? (newEntrypointPath as string)
            : fallbackEntrypointPath(),
          import_map_path: files.some(({ name }) => name === newImportMapPath)
            ? newImportMapPath
            : fallbackImportMapPath(),
        },
        files: files.map(({ name, content }) => ({ name, content })),
      })
    } catch (error) {
      toast.error(
        `Failed to update function: ${error instanceof Error ? error.message : 'Unknown error'}`
      )
    }
  }

  function getBasePath(entrypoint: string | undefined): string {
    if (!entrypoint) {
      return '/'
    }

    try {
      return dirname(new URL(entrypoint).pathname)
    } catch (e) {
      console.error('Failed to parse entrypoint', entrypoint)
      return '/'
    }
  }

  const handleDeployClick = () => {
    if (files.length === 0 || isLoadingFiles) return
    setShowDeployWarning(true)
    sendEvent({
      action: 'edge_function_deploy_updates_button_clicked',
      groups: { project: ref ?? 'Unknown', organization: org?.slug ?? 'Unknown' },
    })
  }

  const handleDeployConfirm = () => {
    sendEvent({
      action: 'edge_function_deploy_updates_confirm_clicked',
      groups: { project: ref ?? 'Unknown', organization: org?.slug ?? 'Unknown' },
    })
    onUpdate()
  }

  useEffect(() => {
    // Set files from API response when available
    if (selectedFunction?.entrypoint_path && functionFiles) {
      const base_path = getBasePath(selectedFunction?.entrypoint_path)
      const filesWithRelPath = functionFiles
        // ignore empty files
        .filter((file: { name: string; content: string }) => !!file.content.length)
        // set file paths relative to entrypoint
        .map((file: { name: string; content: string }) => {
          try {
            // if the current file and base path doesn't share a common path,
            // return unmodified file
            const common_path = common([base_path, file.name])
            if (common_path === '' || common_path === '/tmp/') {
              return file
            }

            file.name = relative(base_path, file.name)
            return file
          } catch (e) {
            console.error(e)
            // return unmodified file
            return file
          }
        })

      setFiles((prev) => {
        return filesWithRelPath.map((file: { name: string; content: string }, index: number) => {
          const prevState = prev.find((x) => x.name === file.name)
          return {
            id: index + 1,
            name: file.name,
            content: file.content,
            selected: prevState?.selected ?? index === 0,
          }
        })
      })
    }
    // eslint-disable-next-line react-hooks/exhaustive-deps
  }, [functionFiles])

  return (
    <div className="flex flex-col h-full">
      {isLoadingFiles && (
        <div className="flex flex-col items-center justify-center h-full bg-surface-200">
          <LogoLoader />
        </div>
      )}

      {isErrorLoadingFiles && (
        <div className="flex flex-col items-center justify-center h-full bg-surface-200">
          <div className="flex flex-col items-center text-center gap-2 max-w-md">
            <AlertCircle size={24} strokeWidth={1.5} className="text-amber-900" />
            <h3 className="text-md mt-4">Failed to load function code</h3>
            <p className="text-sm text-foreground-light">
              {filesError?.message ||
                'There was an error loading the function code. The format may be invalid or the function may be corrupted.'}
            </p>
          </div>
        </div>
      )}

      {isSuccessLoadingFiles && (
        <>
          <FileExplorerAndEditor
            files={files}
            onFilesChange={setFiles}
            aiEndpoint={`${BASE_PATH}/api/ai/edge-function/complete`}
            aiMetadata={{
              projectRef: project?.ref,
              connectionString: project?.connectionString,
              includeSchemaMetadata,
            }}
          />
          <div className="flex items-center bg-background-muted justify-end p-4 border-t bg-surface-100 shrink-0">
            <ButtonTooltip
              loading={isDeploying}
              size="medium"
              disabled={!canDeployFunction || files.length === 0 || isLoadingFiles}
              onClick={handleDeployClick}
              iconRight={
                isDeploying ? (
                  <Loader2 className="animate-spin" size={10} strokeWidth={1.5} />
                ) : (
                  <div className="flex items-center space-x-1">
                    <CornerDownLeft size={10} strokeWidth={1.5} />
                  </div>
                )
              }
              tooltip={{
                content: {
                  side: 'top',
                  text: !canDeployFunction
                    ? 'You need additional permissions to update edge functions'
                    : undefined,
                },
              }}
            >
              Deploy updates
            </ButtonTooltip>
          </div>
        </>
      )}

      <DeployEdgeFunctionWarningModal
        visible={showDeployWarning}
        onCancel={() => setShowDeployWarning(false)}
        onConfirm={handleDeployConfirm}
      />
    </div>
  )
}

CodePage.getLayout = (page: React.ReactNode) => {
  return (
    <DefaultLayout>
      <EdgeFunctionDetailsLayout>{page}</EdgeFunctionDetailsLayout>
    </DefaultLayout>
  )
}

export default CodePage<|MERGE_RESOLUTION|>--- conflicted
+++ resolved
@@ -1,7 +1,6 @@
 import { common, dirname, relative } from '@std/path/posix'
 import { PermissionAction } from '@supabase/shared-types/out/constants'
 import { AlertCircle, CornerDownLeft, Loader2 } from 'lucide-react'
-import { useRouter } from 'next/router'
 import { useEffect, useState } from 'react'
 import { toast } from 'sonner'
 
@@ -23,21 +22,15 @@
 import { LogoLoader } from 'ui'
 
 const CodePage = () => {
-  const router = useRouter()
   const { ref, functionSlug } = useParams()
   const project = useSelectedProject()
-<<<<<<< HEAD
   const aiOptInLevel = useOrgAiOptInLevel()
   const includeSchemaMetadata =
     aiOptInLevel === 'schema' ||
     aiOptInLevel === 'schema_and_log' ||
     aiOptInLevel === 'schema_and_log_and_data' ||
     !IS_PLATFORM
-  const edgeFunctionCreate = useFlag('edgeFunctionCreate')
-=======
-  const isOptedInToAI = useOrgOptedIntoAi()
-  const includeSchemaMetadata = isOptedInToAI || !IS_PLATFORM
->>>>>>> 5c995840
+
   const { mutate: sendEvent } = useSendEventMutation()
   const org = useSelectedOrganization()
   const [showDeployWarning, setShowDeployWarning] = useState(false)
