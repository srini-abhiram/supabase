<<<<<<< HEAD
import { useParams } from 'common'
import SettingsLayout from 'components/layouts/ProjectSettingsLayout/SettingsLayout'
import { useSelectedOrganization } from 'hooks'
import { useRouter } from 'next/router'
import { useEffect } from 'react'
=======
import { useRouter } from 'next/router'
import { useEffect } from 'react'

import { useParams } from 'common'
import SettingsLayout from 'components/layouts/ProjectSettingsLayout/SettingsLayout'
import { useSelectedOrganization } from 'hooks/misc/useSelectedOrganization'
>>>>>>> fc5ef8ba
import type { NextPageWithLayout } from 'types'

const ProjectBillingUsage: NextPageWithLayout = () => {
  // This component is only used for redirects, as nextjs cant redirect based on hash
  const router = useRouter()
  const { ref } = useParams()
  const organization = useSelectedOrganization()

  const hash = router.asPath.split('#')[1]
  const route = router.route

  useEffect(() => {
    if (!organization) return

    let redirectUrl

    if (['cpu', 'ram', 'disk_io'].includes(hash)) {
      redirectUrl = `/project/${ref}/settings/infrastructure#${hash}`
    } else {
      redirectUrl = `/org/${organization.slug}/usage?projectRef=${ref}`
    }

    router.push(redirectUrl)
  }, [hash, route, organization, ref, router])

  return null
}

ProjectBillingUsage.getLayout = (page) => <SettingsLayout title="Usage">{page}</SettingsLayout>

export default ProjectBillingUsage<|MERGE_RESOLUTION|>--- conflicted
+++ resolved
@@ -1,17 +1,9 @@
-<<<<<<< HEAD
-import { useParams } from 'common'
-import SettingsLayout from 'components/layouts/ProjectSettingsLayout/SettingsLayout'
-import { useSelectedOrganization } from 'hooks'
-import { useRouter } from 'next/router'
-import { useEffect } from 'react'
-=======
 import { useRouter } from 'next/router'
 import { useEffect } from 'react'
 
 import { useParams } from 'common'
 import SettingsLayout from 'components/layouts/ProjectSettingsLayout/SettingsLayout'
 import { useSelectedOrganization } from 'hooks/misc/useSelectedOrganization'
->>>>>>> fc5ef8ba
 import type { NextPageWithLayout } from 'types'
 
 const ProjectBillingUsage: NextPageWithLayout = () => {
