--- conflicted
+++ resolved
@@ -23,12 +23,8 @@
 import { useProjectsQuery } from 'data/projects/projects-query'
 import { useOrgSubscriptionQuery } from 'data/subscriptions/org-subscription-query'
 import generator from 'generate-password-browser'
-<<<<<<< HEAD
-import { useCheckPermissions, useFlag } from 'hooks'
-=======
 import { useCheckPermissions, useFlag, withAuth } from 'hooks'
 import { getCloudProviderArchitecture } from 'lib/cloudprovider-utils'
->>>>>>> a1f0d03d
 import {
   AWS_REGIONS_DEFAULT,
   CloudProvider,
