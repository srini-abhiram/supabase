import HCaptcha from '@hcaptcha/react-hcaptcha'
import { Elements } from '@stripe/react-stripe-js'
import { loadStripe } from '@stripe/stripe-js'
import { useTheme } from 'next-themes'
import { useCallback, useEffect, useState } from 'react'

import { NewOrgForm } from 'components/interfaces/Organization'
import AppLayout from 'components/layouts/AppLayout/AppLayout'
import DefaultLayout from 'components/layouts/DefaultLayout'
import WizardLayout from 'components/layouts/WizardLayout'
import { SetupIntentResponse, useSetupIntent } from 'data/stripe/setup-intent-mutation'
import { STRIPE_PUBLIC_KEY } from 'lib/constants'
import { useIsHCaptchaLoaded } from 'stores/hcaptcha-loaded-store'
import type { NextPageWithLayout } from 'types'

const stripePromise = loadStripe(STRIPE_PUBLIC_KEY)

/**
 * No org selected yet, create a new one
 */
const Wizard: NextPageWithLayout = () => {
  const { resolvedTheme } = useTheme()

  const [intent, setIntent] = useState<SetupIntentResponse>()
  const captchaLoaded = useIsHCaptchaLoaded()

  const [captchaToken, setCaptchaToken] = useState<string | null>(null)
  const [captchaRef, setCaptchaRef] = useState<HCaptcha | null>(null)

  const { mutate: setupIntent } = useSetupIntent({ onSuccess: (res) => setIntent(res) })

  const captchaRefCallback = useCallback((node: any) => {
    setCaptchaRef(node)
  }, [])

  const initSetupIntent = async (hcaptchaToken: string | undefined) => {
    if (!hcaptchaToken) return console.error('Hcaptcha token is required')

    // Force a reload of Elements, necessary for Stripe
    setIntent(undefined)
    setupIntent({ hcaptchaToken })
  }

  const options = {
    clientSecret: intent ? intent.client_secret : '',
    appearance: { theme: resolvedTheme?.includes('dark') ? 'night' : 'flat', labels: 'floating' },
  } as const

  const loadPaymentForm = async () => {
    if (captchaRef && captchaLoaded) {
      let token = captchaToken

      try {
        if (!token) {
          const captchaResponse = await captchaRef.execute({ async: true })
          token = captchaResponse?.response ?? null
        }
      } catch (error) {
        return
      }

      await initSetupIntent(token ?? undefined)
      resetCaptcha()
    }
  }

  useEffect(() => {
    loadPaymentForm()
  }, [captchaRef, captchaLoaded])

  const resetSetupIntent = () => {
    return loadPaymentForm()
  }

  const onLocalCancel = () => {
    setIntent(undefined)
  }

  const resetCaptcha = () => {
    setCaptchaToken(null)
    captchaRef?.resetCaptcha()
  }

  return (
    <>
      <HCaptcha
        ref={captchaRefCallback}
        sitekey={process.env.NEXT_PUBLIC_HCAPTCHA_SITE_KEY!}
        size="invisible"
        onVerify={(token) => {
          setCaptchaToken(token)
        }}
        onClose={onLocalCancel}
        onExpire={() => {
          setCaptchaToken(null)
        }}
      />

      {intent && (
        <Elements stripe={stripePromise} options={options}>
          <NewOrgForm onPaymentMethodReset={() => resetSetupIntent()} />
        </Elements>
      )}
    </>
  )
}

<<<<<<< HEAD
Wizard.getLayout = (page) => <WizardLayout>{page}</WizardLayout>
=======
Wizard.getLayout = (page) => (
  <AppLayout>
    <DefaultLayout headerTitle="New organization">
      <WizardLayout>{page}</WizardLayout>
    </DefaultLayout>
  </AppLayout>
)
>>>>>>> c0c3710b

export default Wizard<|MERGE_RESOLUTION|>--- conflicted
+++ resolved
@@ -105,9 +105,6 @@
   )
 }
 
-<<<<<<< HEAD
-Wizard.getLayout = (page) => <WizardLayout>{page}</WizardLayout>
-=======
 Wizard.getLayout = (page) => (
   <AppLayout>
     <DefaultLayout headerTitle="New organization">
@@ -115,6 +112,5 @@
     </DefaultLayout>
   </AppLayout>
 )
->>>>>>> c0c3710b
 
 export default Wizard