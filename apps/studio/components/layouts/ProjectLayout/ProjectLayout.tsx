--- conflicted
+++ resolved
@@ -258,13 +258,8 @@
             </ResizablePanel>
           </ResizablePanelGroup>
         </div>
-<<<<<<< HEAD
         <CreateBranchModal />
         <SidePanelGitHubRepoLinker projectRef={projectRefForGitHubLinker} />
-        <AISettingsModal />
-=======
-        <EnableBranchingModal />
->>>>>>> ec43e11c
         <ProjectAPIDocs />
         <MobileSheetNav open={mobileMenuOpen} onOpenChange={setMobileMenuOpen}>
           {productMenu}
