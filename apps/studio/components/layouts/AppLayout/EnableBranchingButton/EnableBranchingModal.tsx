import { zodResolver } from '@hookform/resolvers/zod'
import { last } from 'lodash'
import { Check, DollarSign, ExternalLink, FileText, GitBranch, Github, Loader2 } from 'lucide-react'
import Link from 'next/link'
import { useEffect, useState } from 'react'
import { useForm } from 'react-hook-form'
import { toast } from 'sonner'
import * as z from 'zod'

<<<<<<< HEAD
import { useParams } from 'common'
import { useRouter } from 'next/router'
=======
import { useQueryClient } from '@tanstack/react-query'
import { useParams } from 'common'
>>>>>>> b27a7da0
import SidePanelGitHubRepoLinker from 'components/interfaces/Organization/IntegrationSettings/SidePanelGitHubRepoLinker'
import AlertError from 'components/ui/AlertError'
import { DocsButton } from 'components/ui/DocsButton'
import { GenericSkeletonLoader } from 'components/ui/ShimmeringLoader'
import { useBranchCreateMutation } from 'data/branches/branch-create-mutation'
import { useCheckGithubBranchValidity } from 'data/integrations/github-branch-check-query'
import { useGitHubConnectionsQuery } from 'data/integrations/github-connections-query'
import { projectKeys } from 'data/projects/keys'
import { useOrgSubscriptionQuery } from 'data/subscriptions/org-subscription-query'
import { useProjectAddonsQuery } from 'data/subscriptions/project-addons-query'
import { useSelectedOrganization } from 'hooks/misc/useSelectedOrganization'
import { useSelectedProject } from 'hooks/misc/useSelectedProject'
import { useFlag } from 'hooks/ui/useFlag'
<<<<<<< HEAD
=======
import { useRouter } from 'next/router'
>>>>>>> b27a7da0
import { useAppStateSnapshot } from 'state/app-state'
import { sidePanelsState } from 'state/side-panels'
import {
  Badge,
  Button,
  Dialog,
  DialogContent,
  DialogDescription,
  DialogFooter,
  DialogHeader,
  DialogSection,
  DialogSectionSeparator,
  DialogTitle,
  Form_Shadcn_,
  FormControl_Shadcn_,
  FormField_Shadcn_,
  FormItem_Shadcn_,
  FormMessage_Shadcn_,
  Input_Shadcn_,
  Label_Shadcn_ as Label,
} from 'ui'
import { FormItemLayout } from 'ui-patterns/form/FormItemLayout/FormItemLayout'
import { BranchingPITRNotice } from './BranchingPITRNotice'
import { BranchingPlanNotice } from './BranchingPlanNotice'
import { BranchingPostgresVersionNotice } from './BranchingPostgresVersionNotice'

export const EnableBranchingModal = () => {
  const router = useRouter()
  const { ref } = useParams()
  const router = useRouter()
  const snap = useAppStateSnapshot()
  const queryClient = useQueryClient()
  const project = useSelectedProject()
  const selectedOrg = useSelectedOrganization()
<<<<<<< HEAD
  const project = useSelectedProject()
=======
>>>>>>> b27a7da0
  const gitlessBranching = useFlag('gitlessBranching')

  const [isGitBranchValid, setIsGitBranchValid] = useState(false)

  const {
    data: connections,
    error: connectionsError,
    isLoading: isLoadingConnections,
    isSuccess: isSuccessConnections,
    isError: isErrorConnections,
  } = useGitHubConnectionsQuery(
    {
      organizationId: selectedOrg?.id,
    },
    { enabled: snap.showEnableBranchingModal }
  )

  const hasMinimumPgVersion =
    Number(last(project?.dbVersion?.split('-') ?? [])?.split('.')[0] ?? 0) >= 15

  const { data: subscription } = useOrgSubscriptionQuery({ orgSlug: selectedOrg?.slug })
  const isFreePlan = subscription?.plan.id === 'free'

  const { data: addons } = useProjectAddonsQuery({ projectRef: ref })
  const hasPitrEnabled =
    (addons?.selected_addons ?? []).find((addon) => addon.type === 'pitr') !== undefined

  const githubConnection = connections?.find((connection) => connection.project.ref === ref)
  const [repoOwner, repoName] = githubConnection?.repository.name.split('/') ?? []

  const { mutateAsync: checkGithubBranchValidity, isLoading: isChecking } =
    useCheckGithubBranchValidity({ onError: () => {} })

  const { mutate: createBranch, isLoading: isCreating } = useBranchCreateMutation({
<<<<<<< HEAD
    onSuccess: () => {
=======
    onSuccess: async () => {
      await Promise.all([
        queryClient.invalidateQueries(projectKeys.detail(ref)),
        queryClient.invalidateQueries(projectKeys.list()),
      ])
>>>>>>> b27a7da0
      toast.success(`Successfully enabled branching`)
      snap.setShowEnableBranchingModal(false)
      router.push(`/project/${ref}/branches`)
    },
    onError: (error) => {
      toast.error(`Failed to enable branching: ${error.message}`)
    },
  })

  const formId = 'enable-branching-form'
  const FormSchema = z
    .object({
      productionBranchName: z
        .string()
        .min(1, 'Production branch name cannot be empty')
        .refine(
          (val) => /^[a-zA-Z0-9\-_]+$/.test(val),
          'Branch name can only contain alphanumeric characters, hyphens, and underscores.'
        ),
      branchName: z.string().optional(),
    })
    .superRefine(async (val, ctx) => {
      if (githubConnection && (!val.branchName || val.branchName.length === 0)) {
        ctx.addIssue({
          code: z.ZodIssueCode.custom,
          message: 'GitHub branch is required when a repository is connected.',
          path: ['branchName'],
        })
        setIsGitBranchValid(false)
        return
      }

      if (githubConnection && val.branchName && val.branchName.length > 0) {
        try {
          await checkGithubBranchValidity({
            connectionId: githubConnection.id,
            branchName: val.branchName,
          })
          setIsGitBranchValid(true)
        } catch (error) {
          setIsGitBranchValid(false)
          ctx.addIssue({
            code: z.ZodIssueCode.custom,
            message: `Unable to find branch "${val.branchName}" in ${repoOwner}/${repoName}`,
            path: ['branchName'],
          })
        }
      } else {
        setIsGitBranchValid(true)
      }
    })

  const form = useForm<z.infer<typeof FormSchema>>({
    mode: 'onBlur',
    reValidateMode: 'onChange',
    resolver: zodResolver(FormSchema),
    defaultValues: { productionBranchName: 'main', branchName: '' },
  })

  const isLoading = isLoadingConnections
  const isError = isErrorConnections
  const isSuccess = isSuccessConnections

  const isFormValid = form.formState.isValid
  const canSubmit =
    isFormValid && !isCreating && !isChecking && (gitlessBranching || !!githubConnection)

  const onSubmit = (data: z.infer<typeof FormSchema>) => {
    if (!ref) return console.error('Project ref is required')
    createBranch({
      projectRef: ref,
      branchName: data.productionBranchName,
      ...(data.branchName && isGitBranchValid ? { gitBranch: data.branchName } : {}),
    })
<<<<<<< HEAD
=======
  }

  const openLinkerPanel = () => {
    snap.setShowEnableBranchingModal(false)
    sidePanelsState.setGithubConnectionsOpen(true)
>>>>>>> b27a7da0
  }

  useEffect(() => {
    if (snap.showEnableBranchingModal) {
      form.reset({ productionBranchName: 'main', branchName: '' })
      setIsGitBranchValid(false)
    }
  }, [form, snap.showEnableBranchingModal])

  useEffect(() => {
    setIsGitBranchValid(!form.getValues('branchName') || form.getValues('branchName')?.length === 0)
  }, [githubConnection?.id, form.getValues('branchName')])

<<<<<<< HEAD
  const openLinkerPanel = () => {
    snap.setShowEnableBranchingModal(false)
    sidePanelsState.setGithubConnectionsOpen(true)
  }

=======
>>>>>>> b27a7da0
  return (
    <>
      <Dialog
        open={snap.showEnableBranchingModal}
        onOpenChange={(open) => !open && snap.setShowEnableBranchingModal(false)}
      >
        <DialogContent size="large" hideClose>
          <Form_Shadcn_ {...form}>
            <form id={formId} onSubmit={form.handleSubmit(onSubmit)}>
              <DialogHeader padding="small">
                <div className="flex items-start justify-between gap-x-4">
                  <div className="flex items-center gap-x-4">
                    <GitBranch strokeWidth={2} size={20} />
                    <div>
                      <DialogTitle>Enable database branching</DialogTitle>
                      <DialogDescription>Manage environments in Supabase</DialogDescription>
                    </div>
                  </div>
                  <DocsButton href="https://supabase.com/docs/guides/platform/branching" />
                </div>
              </DialogHeader>

              {isLoading && (
                <div>
                  <DialogSectionSeparator />
                  <DialogSection padding="medium">
                    <GenericSkeletonLoader />
                  </DialogSection>
                  <DialogSectionSeparator />
                </div>
              )}
              {isError && (
                <div>
                  <DialogSectionSeparator />
                  <DialogSection padding="medium">
                    <AlertError error={connectionsError} subject="Failed to retrieve connections" />
                  </DialogSection>
                  <DialogSectionSeparator />
                </div>
              )}
              {isSuccess && (
                <>
                  {isFreePlan ? (
<<<<<<< HEAD
                    <DialogSection padding="medium">
=======
                    <DialogSection className="!p-0">
>>>>>>> b27a7da0
                      <BranchingPlanNotice />
                    </DialogSection>
                  ) : !hasMinimumPgVersion ? (
                    <DialogSection padding="medium">
                      <BranchingPostgresVersionNotice />
                    </DialogSection>
                  ) : (
                    <>
                      <DialogSectionSeparator />
                      <DialogSection padding="medium" className="space-y-4">
                        <FormField_Shadcn_
                          control={form.control}
                          name="productionBranchName"
                          render={({ field }) => (
                            <FormItemLayout label="Production Branch Name">
                              <FormControl_Shadcn_>
                                <Input_Shadcn_
                                  {...field}
                                  placeholder="e.g. main, production"
                                  autoComplete="off"
                                />
                              </FormControl_Shadcn_>
                            </FormItemLayout>
                          )}
                        />
                        {githubConnection ? (
                          <>
                            <FormField_Shadcn_
                              control={form.control}
                              name="branchName"
                              render={({ field }) => (
                                <FormItem_Shadcn_ className="relative">
                                  <div className="flex items-center justify-between mb-2">
                                    <Label>
                                      Link GitHub Branch{' '}
                                      {githubConnection && (
                                        <span className="text-destructive">*</span>
                                      )}
                                    </Label>
                                    <div className="flex items-center gap-2 text-sm">
                                      <Github size={14} />
                                      <Link
                                        href={`https://github.com/${repoOwner}/${repoName}`}
                                        target="_blank"
                                        rel="noreferrer"
                                        className="text-foreground hover:underline"
                                      >
                                        {repoOwner}/{repoName}
                                      </Link>
                                      <Link
                                        href={`https://github.com/${repoOwner}/${repoName}`}
                                        target="_blank"
                                        rel="noreferrer"
                                      >
                                        <ExternalLink size={14} strokeWidth={1.5} />
                                      </Link>
                                    </div>
                                  </div>
                                  <FormControl_Shadcn_>
                                    <Input_Shadcn_
                                      {...field}
                                      placeholder="e.g. main"
                                      autoComplete="off"
                                    />
                                  </FormControl_Shadcn_>
                                  <div className="absolute top-9 right-3 flex items-center gap-2">
                                    {isChecking && <Loader2 size={14} className="animate-spin" />}
                                    {field.value && !isChecking && isGitBranchValid && (
                                      <Check size={14} className="text-brand" strokeWidth={2} />
                                    )}
                                  </div>
                                  <FormMessage_Shadcn_ className="mt-1" />
                                </FormItem_Shadcn_>
                              )}
                            />
                          </>
                        ) : (
                          <div className="flex items-center gap-2 justify-between">
                            <div>
                              <div className="flex items-center gap-2 mb-2">
                                <Label>GitHub Repository</Label>
                                {!gitlessBranching && (
                                  <Badge variant="warning" size="small">
                                    Required
                                  </Badge>
                                )}
                              </div>
                              <p className="text-sm text-foreground-light">
                                {gitlessBranching
                                  ? 'Optionally connect to a GitHub repository to enable deploying previews on Pull Requests and manage migrations automatically.'
                                  : 'Connect to a GitHub repository to enable database branching. This allows you to deploy previews on Pull Requests and manage migrations automatically.'}
                              </p>
                            </div>
                            <Button type="default" icon={<Github />} onClick={openLinkerPanel}>
                              Connect to GitHub
                            </Button>
                          </div>
                        )}
                      </DialogSection>
                    </>
                  )}
                  <DialogSectionSeparator />

                  <DialogSection padding="medium" className="flex flex-col gap-4">
                    <h3 className="text-sm text-foreground">Please keep in mind the following:</h3>

                    {githubConnection && (
                      <div className="flex flex-row gap-4">
                        <div>
                          <figure className="w-10 h-10 rounded-md bg-info-200 border border-info-400 flex items-center justify-center">
                            <FileText className="text-info" size={20} strokeWidth={2} />
                          </figure>
                        </div>
                        <div className="flex flex-col gap-y-1">
                          <p className="text-sm text-foreground">
                            Migrations are applied from your GitHub repository
                          </p>
                          <p className="text-sm text-foreground-light">
                            Migration files in your <code className="text-xs">./supabase</code>{' '}
                            directory will run on both Preview Branches and Production when pushing
                            and merging branches.
                          </p>
                        </div>
                      </div>
                    )}

                    <div className="flex flex-row gap-4">
                      <div>
                        <figure className="w-10 h-10 rounded-md bg-info-200 border border-info-400 flex items-center justify-center">
                          <DollarSign className="text-info" size={20} strokeWidth={2} />
                        </figure>
                      </div>
                      <div className="flex flex-col gap-y-1">
                        <p className="text-sm text-foreground">
                          Preview branches are billed $0.32 per day
                        </p>
                        <p className="text-sm text-foreground-light">
                          This cost will continue for as long as the branch has not been removed.
                        </p>
                      </div>
                    </div>
                    {!hasPitrEnabled && <BranchingPITRNotice />}
                  </DialogSection>
                  <DialogSectionSeparator />
                </>
              )}

              <DialogFooter className="justify-end gap-2" padding="small">
                <Button
                  size="medium"
                  disabled={isCreating}
                  type="default"
                  onClick={() => snap.setShowEnableBranchingModal(false)}
                >
                  Cancel
                </Button>
                <Button
                  block
                  size="medium"
                  form={formId}
<<<<<<< HEAD
                  disabled={!isSuccess || isCreating || !canSubmit || isChecking}
=======
                  disabled={!isSuccess || isCreating || !canSubmit || isChecking || isFreePlan}
>>>>>>> b27a7da0
                  loading={isCreating}
                  type="primary"
                  htmlType="submit"
                >
                  I understand, enable branching
                </Button>
              </DialogFooter>
            </form>
          </Form_Shadcn_>
        </DialogContent>
      </Dialog>

      <SidePanelGitHubRepoLinker projectRef={ref} />
    </>
  )
}<|MERGE_RESOLUTION|>--- conflicted
+++ resolved
@@ -7,13 +7,9 @@
 import { toast } from 'sonner'
 import * as z from 'zod'
 
-<<<<<<< HEAD
 import { useParams } from 'common'
 import { useRouter } from 'next/router'
-=======
 import { useQueryClient } from '@tanstack/react-query'
-import { useParams } from 'common'
->>>>>>> b27a7da0
 import SidePanelGitHubRepoLinker from 'components/interfaces/Organization/IntegrationSettings/SidePanelGitHubRepoLinker'
 import AlertError from 'components/ui/AlertError'
 import { DocsButton } from 'components/ui/DocsButton'
@@ -27,10 +23,6 @@
 import { useSelectedOrganization } from 'hooks/misc/useSelectedOrganization'
 import { useSelectedProject } from 'hooks/misc/useSelectedProject'
 import { useFlag } from 'hooks/ui/useFlag'
-<<<<<<< HEAD
-=======
-import { useRouter } from 'next/router'
->>>>>>> b27a7da0
 import { useAppStateSnapshot } from 'state/app-state'
 import { sidePanelsState } from 'state/side-panels'
 import {
@@ -60,15 +52,10 @@
 export const EnableBranchingModal = () => {
   const router = useRouter()
   const { ref } = useParams()
-  const router = useRouter()
   const snap = useAppStateSnapshot()
   const queryClient = useQueryClient()
   const project = useSelectedProject()
   const selectedOrg = useSelectedOrganization()
-<<<<<<< HEAD
-  const project = useSelectedProject()
-=======
->>>>>>> b27a7da0
   const gitlessBranching = useFlag('gitlessBranching')
 
   const [isGitBranchValid, setIsGitBranchValid] = useState(false)
@@ -103,15 +90,11 @@
     useCheckGithubBranchValidity({ onError: () => {} })
 
   const { mutate: createBranch, isLoading: isCreating } = useBranchCreateMutation({
-<<<<<<< HEAD
-    onSuccess: () => {
-=======
     onSuccess: async () => {
       await Promise.all([
         queryClient.invalidateQueries(projectKeys.detail(ref)),
         queryClient.invalidateQueries(projectKeys.list()),
       ])
->>>>>>> b27a7da0
       toast.success(`Successfully enabled branching`)
       snap.setShowEnableBranchingModal(false)
       router.push(`/project/${ref}/branches`)
@@ -186,14 +169,11 @@
       branchName: data.productionBranchName,
       ...(data.branchName && isGitBranchValid ? { gitBranch: data.branchName } : {}),
     })
-<<<<<<< HEAD
-=======
   }
 
   const openLinkerPanel = () => {
     snap.setShowEnableBranchingModal(false)
     sidePanelsState.setGithubConnectionsOpen(true)
->>>>>>> b27a7da0
   }
 
   useEffect(() => {
@@ -207,14 +187,6 @@
     setIsGitBranchValid(!form.getValues('branchName') || form.getValues('branchName')?.length === 0)
   }, [githubConnection?.id, form.getValues('branchName')])
 
-<<<<<<< HEAD
-  const openLinkerPanel = () => {
-    snap.setShowEnableBranchingModal(false)
-    sidePanelsState.setGithubConnectionsOpen(true)
-  }
-
-=======
->>>>>>> b27a7da0
   return (
     <>
       <Dialog
@@ -258,11 +230,7 @@
               {isSuccess && (
                 <>
                   {isFreePlan ? (
-<<<<<<< HEAD
-                    <DialogSection padding="medium">
-=======
                     <DialogSection className="!p-0">
->>>>>>> b27a7da0
                       <BranchingPlanNotice />
                     </DialogSection>
                   ) : !hasMinimumPgVersion ? (
@@ -423,11 +391,7 @@
                   block
                   size="medium"
                   form={formId}
-<<<<<<< HEAD
-                  disabled={!isSuccess || isCreating || !canSubmit || isChecking}
-=======
                   disabled={!isSuccess || isCreating || !canSubmit || isChecking || isFreePlan}
->>>>>>> b27a7da0
                   loading={isCreating}
                   type="primary"
                   htmlType="submit"
