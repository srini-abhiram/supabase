/* eslint-disable react-hooks/exhaustive-deps */
import dayjs from 'dayjs'
import { ChevronLeft, ChevronRight, Clock, XIcon } from 'lucide-react'
import { PropsWithChildren, useEffect, useState } from 'react'
import DatePicker from 'react-datepicker'

import { Label } from '@ui/components/shadcn/ui/label'
import { RadioGroup, RadioGroupItem } from '@ui/components/shadcn/ui/radio-group'
import TimeSplitInput from 'components/ui/DatePicker/TimeSplitInput'
import {
  Button,
  PopoverContent_Shadcn_,
  PopoverTrigger_Shadcn_,
  Popover_Shadcn_,
  cn,
  copyToClipboard,
} from 'ui'
import { LOGS_LARGE_DATE_RANGE_DAYS_THRESHOLD } from './Logs.constants'
import type { DatetimeHelper } from './Logs.types'
<<<<<<< HEAD
import { copyToClipboard } from 'lib/helpers'
import { useLogsUrlState } from 'hooks/analytics/useLogsUrlState'
=======
>>>>>>> 9ded1539

export type DatePickerValue = {
  to: string
  from: string
  isHelper?: boolean
  text?: string
}

interface Props {
  helpers: DatetimeHelper[]
}

export const LogsDatePicker = ({ helpers }: PropsWithChildren<Props>) => {
  const { timestampStart, timestampEnd, setTimeRange, selectedHelperId, setSelectedHelperId } =
    useLogsUrlState()
  const [open, setOpen] = useState(false)

  useEffect(() => {
    if (selectedHelperId) {
      const helper = helpers.find((h) => h.id === selectedHelperId)
      if (helper) {
        setTimeRange(helper.calcFrom(), helper.calcTo())
      }
    }
    // eslint-disable-next-line react-hooks/exhaustive-deps
  }, [selectedHelperId])

  // Reset the state when the popover closes
  useEffect(() => {
    if (!open) {
      setStartDate(timestampStart ? new Date(timestampStart) : null)
      setEndDate(timestampEnd ? new Date(timestampEnd) : new Date())

      const fromDate = timestampStart ? new Date(timestampStart) : null
      const toDate = timestampEnd ? new Date(timestampEnd) : null

      setStartTime({
        HH: fromDate?.getHours().toString().padStart(2, '0') || '00',
        mm: fromDate?.getMinutes().toString().padStart(2, '0') || '00',
        ss: fromDate?.getSeconds().toString().padStart(2, '0') || '00',
      })

      const now = new Date()
      const nowHH = now.getHours().toString().padStart(2, '0')
      const nowMM = now.getMinutes().toString().padStart(2, '0')
      const nowSS = now.getSeconds().toString().padStart(2, '0')

      setEndTime({
        HH: toDate?.getHours().toString().padStart(2, '0') || nowHH,
        mm: toDate?.getMinutes().toString().padStart(2, '0') || nowMM,
        ss: toDate?.getSeconds().toString().padStart(2, '0') || nowSS,
      })
    }
  }, [open, timestampStart, timestampEnd])

  const handleHelperChange = (newValue: string) => {
    const selectedHelper = helpers.find((h) => h.text === newValue)
    if (selectedHelper) {
      setTimeRange(selectedHelper.calcFrom(), selectedHelper.calcTo())
      setSelectedHelperId(selectedHelper.id)
    }
    setOpen(false)
  }

  const [startDate, setStartDate] = useState<Date | null>(
    timestampStart ? new Date(timestampStart) : null
  )
  const [endDate, setEndDate] = useState<Date | null>(
    timestampEnd ? new Date(timestampEnd) : new Date()
  )

  const [startTime, setStartTime] = useState({
    HH: startDate?.getHours().toString() || '00',
    mm: startDate?.getMinutes().toString() || '00',
    ss: startDate?.getSeconds().toString() || '00',
  })
  const [endTime, setEndTime] = useState({
    HH: endDate?.getHours().toString() || '23',
    mm: endDate?.getMinutes().toString() || '59',
    ss: endDate?.getSeconds().toString() || '59',
  })

  function handleDatePickerChange(dates: [from: Date | null, to: Date | null]) {
    const [from, to] = dates

    setStartDate(from)
    setEndDate(to)
  }

  function handleApply() {
    const from = startDate || new Date()
    const to = endDate || new Date()

    // Add Time to the dates
    const finalFrom = new Date(from.setHours(+startTime.HH, +startTime.mm, +startTime.ss))
    const finalTo = new Date(to.setHours(+endTime.HH, +endTime.mm, +endTime.ss))

    setTimeRange(finalFrom.toISOString(), finalTo.toISOString())
    setSelectedHelperId('')
    setOpen(false)
  }

  const [copied, setCopied] = useState(false)
  const [pasted, setPasted] = useState(false)

  useEffect(() => {
    if (copied) {
      setTimeout(() => {
        setCopied(false)
      }, 2000)
    }
  }, [copied])

  function handlePaste() {
    navigator.clipboard
      .readText()
      .then((text) => {
        try {
          const json = JSON.parse(text)

          if (!json.from || !json.to) {
            console.warn('Invalid date range format in clipboard')
            return
          }

          const fromDate = new Date(json.from)
          const toDate = new Date(json.to)

          // Check if dates are valid
          if (isNaN(fromDate.getTime()) || isNaN(toDate.getTime())) {
            console.warn('Invalid date values in clipboard')
            return
          }

          setStartDate(fromDate)
          setEndDate(toDate)

          // Update time states
          setStartTime({
            HH: fromDate.getHours().toString(),
            mm: fromDate.getMinutes().toString(),
            ss: fromDate.getSeconds().toString(),
          })

          setEndTime({
            HH: toDate.getHours().toString(),
            mm: toDate.getMinutes().toString(),
            ss: toDate.getSeconds().toString(),
          })

          setPasted(true)
        } catch (error) {
          console.warn('Failed to parse clipboard content as date range:', error)
        }
      })
      .catch((error) => {
        console.warn('Failed to read clipboard:', error)
      })
  }

  function handleCopy() {
    if (!startDate || !endDate) return

    const fromDate = new Date(startDate)
    const toDate = new Date(endDate)

    // Add time from time states
    fromDate.setHours(+startTime.HH, +startTime.mm, +startTime.ss)
    toDate.setHours(+endTime.HH, +endTime.mm, +endTime.ss)

    copyToClipboard(
      JSON.stringify({
        from: fromDate.toISOString(),
        to: toDate.toISOString(),
      })
    )

    setCopied(true)
  }

  useEffect(() => {
    if (pasted) {
      setTimeout(() => {
        setPasted(false)
      }, 2000)
    }
  }, [pasted])

  useEffect(() => {
    if (open) {
      document.addEventListener('paste', handlePaste)
      document.addEventListener('copy', handleCopy)
    }
    return () => {
      document.removeEventListener('paste', handlePaste)
      document.removeEventListener('copy', handleCopy)
    }
  }, [open, startDate, endDate])

  const isLargeRange =
    Math.abs(dayjs(startDate).diff(dayjs(endDate), 'days')) >
    LOGS_LARGE_DATE_RANGE_DAYS_THRESHOLD - 1

  const selectedHelper = helpers.find((h) => h.id === selectedHelperId)

  return (
    <Popover_Shadcn_ open={open} onOpenChange={setOpen}>
      <PopoverTrigger_Shadcn_ asChild>
        <Button type="default" icon={<Clock size={12} />}>
          {selectedHelper
            ? selectedHelper.text
            : timestampStart && timestampEnd
              ? `${dayjs(timestampStart).format('DD MMM, HH:mm')} - ${dayjs(timestampEnd).format('DD MMM, HH:mm')}`
              : helpers[0]?.text}
        </Button>
      </PopoverTrigger_Shadcn_>
      <PopoverContent_Shadcn_
        className="flex w-full p-0"
        side="bottom"
        align="center"
        portal={true}
      >
        <RadioGroup
          onValueChange={handleHelperChange}
          value={(() => {
            const selected = helpers.find((h) => h.id === selectedHelperId)
            return selected ? selected.text : ''
          })()}
          className="border-r p-2 flex flex-col gap-px"
        >
          {helpers.map((helper) => (
            <Label
              key={helper.text}
              className={cn(
                '[&:has([data-state=checked])]:bg-background-overlay-hover [&:has([data-state=checked])]:text-foreground px-4 py-1.5 text-foreground-light flex items-center gap-2 hover:bg-background-overlay-hover hover:text-foreground transition-all rounded-sm text-xs',
                {
                  'cursor-not-allowed pointer-events-none opacity-50': helper.disabled,
                }
              )}
            >
              <RadioGroupItem
                hidden
                key={helper.text}
                value={helper.text}
                disabled={helper.disabled}
                aria-disabled={helper.disabled}
              ></RadioGroupItem>
              {helper.text}
            </Label>
          ))}
        </RadioGroup>

        <div>
          <div className="flex p-2 gap-2 items-center">
            <div className="flex flex-grow *:flex-grow gap-2 font-mono">
              <TimeSplitInput
                type="start"
                startTime={startTime}
                endTime={endTime}
                time={startTime}
                setTime={setStartTime}
                setStartTime={setStartTime}
                setEndTime={setEndTime}
                startDate={startDate}
                endDate={endDate}
              />
              <TimeSplitInput
                type="end"
                startTime={startTime}
                endTime={endTime}
                time={endTime}
                setTime={setEndTime}
                setStartTime={setStartTime}
                setEndTime={setEndTime}
                startDate={startDate}
                endDate={endDate}
              />
            </div>
            <div className="flex-shrink">
              <Button
                icon={<XIcon size={14} />}
                type="text"
                size="tiny"
                className="px-1.5"
                onClick={() => {
                  setStartTime({ HH: '00', mm: '00', ss: '00' })
                  setEndTime({ HH: '00', mm: '00', ss: '00' })
                }}
              ></Button>
            </div>
          </div>
          <div className="p-2 border-t">
            <DatePicker
              inline
              selectsRange
              onChange={(dates) => {
                handleDatePickerChange(dates)
              }}
              dateFormat="MMMM d, yyyy h:mm aa"
              dayClassName={() => 'cursor-pointer'}
              startDate={startDate}
              endDate={endDate}
              renderCustomHeader={({
                date,
                decreaseMonth,
                increaseMonth,
                prevMonthButtonDisabled,
                nextMonthButtonDisabled,
              }) => (
                <div className="flex items-center justify-between">
                  <div className="flex w-full items-center justify-between">
                    <Button
                      onClick={decreaseMonth}
                      disabled={prevMonthButtonDisabled}
                      icon={<ChevronLeft size={14} strokeWidth={2} />}
                      type="text"
                      size="tiny"
                      className="px-1.5"
                    ></Button>
                    <span className="text-sm text-foreground-light">
                      {dayjs(date).format('MMMM YYYY')}
                    </span>
                    <Button
                      onClick={increaseMonth}
                      disabled={nextMonthButtonDisabled}
                      icon={<ChevronRight size={14} strokeWidth={2} />}
                      type="text"
                      size="tiny"
                      className="px-1.5"
                    ></Button>
                  </div>
                </div>
              )}
            />
          </div>
          {isLargeRange && (
            <div className="text-xs px-3 py-1.5 border-y bg-warning-300 text-warning-foreground border-warning-500 text-warning-600">
              Large ranges may result in memory errors for <br /> big projects.
            </div>
          )}
          <div className="flex items-center justify-end gap-2 p-2 border-t">
            {startDate && endDate ? (
              <Button
                type="text"
                size="tiny"
                onClick={handleCopy}
                className={cn({
                  'text-brand-600': copied || pasted,
                })}
              >
                {copied ? 'Copied!' : pasted ? 'Pasted!' : 'Copy range'}
              </Button>
            ) : null}

            <Button
              type="default"
              onClick={() => {
                setStartDate(new Date())
                setEndDate(new Date())
              }}
            >
              Today
            </Button>
            <Button onClick={handleApply}>Apply</Button>
          </div>
        </div>
      </PopoverContent_Shadcn_>
    </Popover_Shadcn_>
  )
}<|MERGE_RESOLUTION|>--- conflicted
+++ resolved
@@ -7,6 +7,7 @@
 import { Label } from '@ui/components/shadcn/ui/label'
 import { RadioGroup, RadioGroupItem } from '@ui/components/shadcn/ui/radio-group'
 import TimeSplitInput from 'components/ui/DatePicker/TimeSplitInput'
+import { useLogsUrlState } from 'hooks/analytics/useLogsUrlState'
 import {
   Button,
   PopoverContent_Shadcn_,
@@ -17,11 +18,6 @@
 } from 'ui'
 import { LOGS_LARGE_DATE_RANGE_DAYS_THRESHOLD } from './Logs.constants'
 import type { DatetimeHelper } from './Logs.types'
-<<<<<<< HEAD
-import { copyToClipboard } from 'lib/helpers'
-import { useLogsUrlState } from 'hooks/analytics/useLogsUrlState'
-=======
->>>>>>> 9ded1539
 
 export type DatePickerValue = {
   to: string
