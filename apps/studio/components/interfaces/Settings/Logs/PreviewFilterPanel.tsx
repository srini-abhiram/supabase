--- conflicted
+++ resolved
@@ -1,42 +1,25 @@
-import { Eye, EyeOff, RefreshCw, Search, Terminal } from 'lucide-react'
+import dayjs from 'dayjs'
+import { Eye, EyeOff, RefreshCw, Terminal } from 'lucide-react'
 import Link from 'next/link'
 import { useRouter } from 'next/router'
-import { useEffect, useMemo, useState, useCallback, useRef } from 'react'
-import dayjs from 'dayjs'
+import { useCallback, useEffect, useMemo, useRef, useState } from 'react'
 
 import { useParams } from 'common'
-<<<<<<< HEAD
-import CSVButton from 'components/ui/CSVButton'
-=======
-import { ButtonTooltip } from 'components/ui/ButtonTooltip'
->>>>>>> 39a12342
+// import CSVButton from 'components/ui/CSVButton'
 import DatabaseSelector from 'components/ui/DatabaseSelector'
-import { DownloadResultsButton } from 'components/ui/DownloadResultsButton'
 import { useLoadBalancersQuery } from 'data/read-replicas/load-balancers-query'
 import { IS_PLATFORM } from 'lib/constants'
-<<<<<<< HEAD
-import { Button, Tooltip, TooltipContent, TooltipTrigger, cn } from 'ui'
-import { Calendar } from 'ui'
-import DatePickers from './Logs.DatePickers'
-=======
-import { Button, Input, Tooltip, TooltipContent, TooltipTrigger, cn } from 'ui'
-import { DatePickerValue, LogsDatePicker } from './Logs.DatePickers'
->>>>>>> 39a12342
-import {
-  FILTER_OPTIONS,
-  LOG_ROUTES_WITH_REPLICA_SUPPORT,
-  LogsTableName,
-  PREVIEWER_DATEPICKER_HELPERS,
-  SQL_FILTER_TEMPLATES,
-} from './Logs.constants'
+import { Button, Calendar, Tooltip, TooltipContent, TooltipTrigger, cn } from 'ui'
+import type {
+  CustomOptionProps,
+  FilterCondition,
+  FilterGroup,
+  FilterProperty,
+} from 'ui-patterns/FilterBar'
+import { FilterBar } from 'ui-patterns/FilterBar'
+import { DatePickerValue } from './Logs.DatePickers'
+import { FILTER_OPTIONS, LOG_ROUTES_WITH_REPLICA_SUPPORT, LogsTableName } from './Logs.constants'
 import type { Filters, LogSearchCallback, LogTemplate } from './Logs.types'
-import { FilterBar } from 'ui-patterns/FilterBar'
-import type {
-  FilterGroup,
-  FilterCondition,
-  FilterProperty,
-  CustomOptionProps,
-} from 'ui-patterns/FilterBar'
 
 interface CustomDateRangePickerProps {
   value?: { from: Date; to?: Date }
@@ -133,6 +116,8 @@
   onRefresh,
   onSearch = () => {},
   defaultSearchValue = '',
+  defaultFromValue,
+  defaultToValue,
   onExploreClick,
   queryUrl,
   condensedLayout,
@@ -161,7 +146,6 @@
     const tableFilters = FILTER_OPTIONS[table]
     if (!tableFilters) return []
 
-<<<<<<< HEAD
     const properties: FilterProperty[] = []
 
     // Add date range filter
@@ -227,17 +211,8 @@
         operator: '=',
         value: `${defaultFromValue || ''}|${defaultToValue || ''}`,
       })
-=======
-  const handleInputSearch = (query: string) => onSearch('search-input-change', { query })
-
-  // Sync local state with provided default value
-  useEffect(() => {
-    if (search !== defaultSearchValue) {
-      setSearch(defaultSearchValue)
->>>>>>> 39a12342
     }
 
-<<<<<<< HEAD
     // Convert other filters
     Object.entries(filters).forEach(([key, value]) => {
       if (key === 'search_query') return // Skip search_query as it's handled in freeform text
@@ -320,8 +295,6 @@
     onFiltersChange(newFilters)
   }
 
-=======
->>>>>>> 39a12342
   return (
     <div className={cn('flex w-full flex-col gap-2', condensedLayout ? ' p-3' : '', className)}>
       <div className="flex items-center justify-between gap-x-2">
@@ -360,67 +333,6 @@
             disabled={isLoading}
             onClick={onRefresh}
           />
-<<<<<<< HEAD
-=======
-        </form>
-
-        <Tooltip>
-          <TooltipTrigger asChild>
-            <Button
-              title="refresh"
-              type="default"
-              className="px-1.5"
-              icon={
-                <div className="relative">
-                  {newCount > 0 && (
-                    <div className="absolute -top-3 right-3 flex items-center justify-center">
-                      <div className="absolute z-20">
-                        <p style={{ fontSize: '0.6rem' }} className="text-white">
-                          {newCount > 1000 ? `${Math.floor(newCount / 100) / 10}K` : newCount}
-                        </p>
-                      </div>
-                      <div className="h-4 w-4 animate-ping rounded-full bg-green-800 opacity-60"></div>
-                      <div className="z-60 absolute top-0 right-0 h-full w-full rounded-full bg-green-900 opacity-80"></div>
-                    </div>
-                  )}
-                  <RefreshCw />
-                </div>
-              }
-              loading={isLoading}
-              disabled={isLoading}
-              onClick={onRefresh}
-            />
-          </TooltipTrigger>
-          <TooltipContent side="bottom" className="text-xs">
-            Refresh logs
-          </TooltipContent>
-        </Tooltip>
-
-        <LogsDatePicker
-          helpers={PREVIEWER_DATEPICKER_HELPERS}
-          onSubmit={(vals) => {
-            onSearch('datepicker-change', { to: vals.to, from: vals.from })
-            setSelectedDatePickerValue(vals)
-          }}
-          value={selectedDatePickerValue}
-        />
-
-        {FILTER_OPTIONS[table] !== undefined && (
-          <div className="flex items-center">
-            {FILTER_OPTIONS[table] &&
-              Object.values(FILTER_OPTIONS[table]).map((x, i: number) => {
-                const classes = []
-
-                if (Object.values(FILTER_OPTIONS[table]).length >= 2) {
-                  if (i === 0) {
-                    classes.push('rounded-tr-none rounded-br-none')
-                  } else if (i === Object.values(FILTER_OPTIONS[table]).length - 1) {
-                    classes.push('rounded-tl-none rounded-bl-none')
-                  } else {
-                    classes.push('rounded-none')
-                  }
-                }
->>>>>>> 39a12342
 
           <Button
             type="default"
@@ -429,22 +341,8 @@
           >
             Chart
           </Button>
-<<<<<<< HEAD
-=======
-        </div>
-        {Boolean(csvData) && (
-          <DownloadResultsButton
-            iconOnly
-            type="default"
-            align="center"
-            results={csvData ?? []}
-            fileName={`supabase-${logName}-${ref}.csv`}
-          />
-        )}
-      </div>
->>>>>>> 39a12342
-
-          <CSVButton data={csvData} disabled={!Boolean(csvData)} title="Download data" />
+
+          {/* <CSVButton data={csvData} disabled={!Boolean(csvData)} title="Download data" /> */}
 
           {showDatabaseSelector ? (
             <>
