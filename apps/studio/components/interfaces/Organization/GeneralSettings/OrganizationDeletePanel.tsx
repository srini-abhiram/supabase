import Panel from 'components/ui/Panel'
import PartnerManagedResource from 'components/ui/PartnerManagedResource'
import { useSelectedOrganization } from 'hooks/misc/useSelectedOrganization'
import { Admonition } from 'ui-patterns'
import DeleteOrganizationButton from './DeleteOrganizationButton'

const OrganizationDeletePanel = () => {
  const selectedOrganization = useSelectedOrganization()

  return (
<<<<<<< HEAD
    <Panel
      title={
        <p key="panel-title" className="uppercase">
          Danger Zone
        </p>
      }
    >
=======
    <Panel title={<p key="panel-title">DANGER ZONE</p>}>
>>>>>>> 791422b2
      <Panel.Content className="!p-0">
        {selectedOrganization?.managed_by !== 'vercel-marketplace' ? (
          <Admonition
            type="destructive"
            className="mb-0 rounded-none border-0"
            title="Deleting this organization will also remove its projects"
            description="Make sure you have made a backup of your projects if you want to keep your data"
          >
            <DeleteOrganizationButton />
          </Admonition>
        ) : (
          <PartnerManagedResource
            partner="vercel-marketplace"
            resource="Organizations"
            cta={{
              installationId: selectedOrganization?.partner_id,
              path: '/settings',
              message: 'Delete organization in Vercel Marketplace',
            }}
          />
        )}
      </Panel.Content>
    </Panel>
  )
}

export default OrganizationDeletePanel<|MERGE_RESOLUTION|>--- conflicted
+++ resolved
@@ -8,17 +8,7 @@
   const selectedOrganization = useSelectedOrganization()
 
   return (
-<<<<<<< HEAD
-    <Panel
-      title={
-        <p key="panel-title" className="uppercase">
-          Danger Zone
-        </p>
-      }
-    >
-=======
     <Panel title={<p key="panel-title">DANGER ZONE</p>}>
->>>>>>> 791422b2
       <Panel.Content className="!p-0">
         {selectedOrganization?.managed_by !== 'vercel-marketplace' ? (
           <Admonition
