--- conflicted
+++ resolved
@@ -33,13 +33,8 @@
 
   const { data: databases } = useReadReplicasQuery({ projectRef })
   const readReplicas = (databases ?? []).filter((db) => db.identifier !== projectRef)
-<<<<<<< HEAD
-  const beforePrice = totalSize * (DISK_PRICING[oldStorageType]?.storage ?? 0)
-  const afterPrice = newTotalSize * (DISK_PRICING[newStorageType]?.storage ?? 0)
-=======
   const beforePrice = totalSize * DISK_PRICING[oldStorageType]?.storage
   const afterPrice = newTotalSize * DISK_PRICING[newStorageType]?.storage
->>>>>>> c0c3710b
 
   if (readReplicas.length === 0) return null
 
@@ -151,17 +146,9 @@
   const readReplicas = (databases ?? []).filter((db) => db.identifier !== projectRef)
 
   const beforePrice =
-<<<<<<< HEAD
-    (oldIOPS - DISK_LIMITS[oldStorageType]?.includedIops) *
-    (DISK_PRICING[oldStorageType]?.iops ?? 0)
-  const afterPrice =
-    (newIOPS - DISK_LIMITS[newStorageType]?.includedIops) *
-    (DISK_PRICING[newStorageType]?.iops ?? 0)
-=======
     (oldIOPS - DISK_LIMITS[oldStorageType]?.includedIops) * DISK_PRICING[oldStorageType]?.iops
   const afterPrice =
     (newIOPS - DISK_LIMITS[newStorageType]?.includedIops) * DISK_PRICING[newStorageType]?.iops
->>>>>>> c0c3710b
 
   if (readReplicas.length === 0) return null
 
@@ -218,20 +205,12 @@
   const beforePrice =
     oldStorageType === DiskType.GP3
       ? (oldThroughput - DISK_LIMITS[oldStorageType].includedThroughput) *
-<<<<<<< HEAD
-        (DISK_PRICING[oldStorageType]?.throughput ?? 0)
-=======
         DISK_PRICING[oldStorageType]?.throughput
->>>>>>> c0c3710b
       : 0
   const afterPrice =
     newStorageType === DiskType.GP3
       ? (newThroughput - DISK_LIMITS[newStorageType].includedThroughput) *
-<<<<<<< HEAD
-        (DISK_PRICING[newStorageType]?.throughput ?? 0)
-=======
         DISK_PRICING[newStorageType]?.throughput
->>>>>>> c0c3710b
       : 0
 
   if (readReplicas.length === 0) return null
