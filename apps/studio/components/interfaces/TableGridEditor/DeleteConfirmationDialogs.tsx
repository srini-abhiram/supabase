import { ExternalLink } from 'lucide-react'
import Link from 'next/link'
import { toast } from 'sonner'

<<<<<<< HEAD
import { useParams } from 'common'
=======
>>>>>>> 380a9cbe
import { useTableFilter } from 'components/grid/hooks/useTableFilter'
import type { SupaRow } from 'components/grid/types'
import { useProjectContext } from 'components/layouts/ProjectLayout/ProjectContext'
import { useDatabaseColumnDeleteMutation } from 'data/database-columns/database-column-delete-mutation'
import { TableLike } from 'data/table-editor/table-editor-types'
import { useTableRowDeleteAllMutation } from 'data/table-rows/table-row-delete-all-mutation'
import { useTableRowDeleteMutation } from 'data/table-rows/table-row-delete-mutation'
import { useTableRowTruncateMutation } from 'data/table-rows/table-row-truncate-mutation'
import { useTableDeleteMutation } from 'data/tables/table-delete-mutation'
<<<<<<< HEAD
import { TablesData, useGetTables } from 'data/tables/tables-query'
import { useQuerySchemaState } from 'hooks/misc/useSchemaQueryState'
import { useRouter } from 'next/router'
import { useCallback } from 'react'
=======
>>>>>>> 380a9cbe
import { useGetImpersonatedRoleState } from 'state/role-impersonation-state'
import { useTableEditorStateSnapshot } from 'state/table-editor'
import { AlertDescription_Shadcn_, AlertTitle_Shadcn_, Alert_Shadcn_, Button, Checkbox } from 'ui'
import ConfirmationModal from 'ui-patterns/Dialogs/ConfirmationModal'

export type DeleteConfirmationDialogsProps = {
  selectedTable?: TableLike
<<<<<<< HEAD
}

const DeleteConfirmationDialogs = ({ selectedTable }: DeleteConfirmationDialogsProps) => {
  const { ref: projectRef } = useParams()
  const router = useRouter()

  const { project } = useProjectContext()
  const snap = useTableEditorStateSnapshot()
  const { selectedSchema } = useQuerySchemaState()

  const { filters, onApplyFilters } = useTableFilter()

  const getTables = useGetTables({
    projectRef: project?.ref,
    connectionString: project?.connectionString,
  })
=======
  onTableDeleted?: () => void
}

const DeleteConfirmationDialogs = ({
  selectedTable,
  onTableDeleted,
}: DeleteConfirmationDialogsProps) => {
  const { project } = useProjectContext()
  const snap = useTableEditorStateSnapshot()
  const { filters, onApplyFilters } = useTableFilter()
>>>>>>> 380a9cbe

  const removeDeletedColumnFromFiltersAndSorts = ({
    columnName,
  }: {
    ref?: string
    tableName?: string
    schema?: string
    columnName: string
  }) => {
    onApplyFilters(filters.filter((filter) => filter.column !== columnName))
  }

  const { mutate: deleteColumn } = useDatabaseColumnDeleteMutation({
    onSuccess: () => {
      if (!(snap.confirmationDialog?.type === 'column')) return
      const selectedColumnToDelete = snap.confirmationDialog.column
      removeDeletedColumnFromFiltersAndSorts({ columnName: selectedColumnToDelete.name })
      toast.success(`Successfully deleted column "${selectedColumnToDelete.name}"`)
    },
    onError: (error) => {
      if (!(snap.confirmationDialog?.type === 'column')) return
      const selectedColumnToDelete = snap.confirmationDialog.column
      toast.error(`Failed to delete ${selectedColumnToDelete!.name}: ${error.message}`)
    },
    onSettled: () => {
      snap.closeConfirmationDialog()
    },
  })
  const { mutate: deleteTable } = useTableDeleteMutation({
    onSuccess: async () => {
      toast.success(`Successfully deleted table "${selectedTable?.name}"`)
      onTableDeleted?.()
    },
    onError: (error) => {
      toast.error(`Failed to delete ${selectedTable?.name}: ${error.message}`)
    },
    onSettled: () => {
      snap.closeConfirmationDialog()
    },
  })

  const { mutate: deleteRows } = useTableRowDeleteMutation({
    onSuccess: () => {
      if (snap.confirmationDialog?.type === 'row') {
        snap.confirmationDialog.callback?.()
      }
      toast.success(`Successfully deleted selected row(s)`)
    },
    onSettled: () => {
      snap.closeConfirmationDialog()
    },
  })

  const { mutate: deleteAllRows } = useTableRowDeleteAllMutation({
    onSuccess: () => {
      if (snap.confirmationDialog?.type === 'row') {
        snap.confirmationDialog.callback?.()
      }
      toast.success(`Successfully deleted selected rows`)
    },
    onError: (error) => {
      toast.error(`Failed to delete rows: ${error.message}`)
    },
    onSettled: () => {
      snap.closeConfirmationDialog()
    },
  })

  const { mutate: truncateRows } = useTableRowTruncateMutation({
    onSuccess: () => {
      if (snap.confirmationDialog?.type === 'row') {
        snap.confirmationDialog.callback?.()
      }
      toast.success(`Successfully deleted all rows from table`)
    },
    onError: (error) => {
      toast.error(`Failed to delete rows: ${error.message}`)
    },
    onSettled: () => {
      snap.closeConfirmationDialog()
    },
  })

  const isAllRowsSelected =
    snap.confirmationDialog?.type === 'row' ? snap.confirmationDialog.allRowsSelected : false
  const numRows =
    snap.confirmationDialog?.type === 'row'
      ? snap.confirmationDialog.allRowsSelected
        ? snap.confirmationDialog.numRows ?? 0
        : snap.confirmationDialog.rows.length
      : 0

  const isDeleteWithCascade =
    snap.confirmationDialog?.type === 'column' || snap.confirmationDialog?.type === 'table'
      ? snap.confirmationDialog.isDeleteWithCascade
      : false

  const onConfirmDeleteColumn = async () => {
    if (!(snap.confirmationDialog?.type === 'column')) return
    if (project === undefined) return

    const selectedColumnToDelete = snap.confirmationDialog.column
    if (selectedColumnToDelete === undefined) return

    deleteColumn({
      id: selectedColumnToDelete.id,
      cascade: isDeleteWithCascade,
      projectRef: project.ref,
      connectionString: project?.connectionString,
      table: selectedTable,
    })
  }

  const onConfirmDeleteTable = async () => {
    if (!(snap.confirmationDialog?.type === 'table')) return
    const selectedTableToDelete = selectedTable

    if (selectedTableToDelete === undefined) return

    deleteTable({
      projectRef: project?.ref!,
      connectionString: project?.connectionString,
      schema: selectedTableToDelete.schema,
      id: selectedTableToDelete.id,
      cascade: isDeleteWithCascade,
    })
  }

  const getImpersonatedRoleState = useGetImpersonatedRoleState()

  const onConfirmDeleteRow = async () => {
    if (!project) return console.error('Project ref is required')
    if (!selectedTable) return console.error('Selected table required')
    if (snap.confirmationDialog?.type !== 'row') return
    const selectedRowsToDelete = snap.confirmationDialog.rows

    if (snap.confirmationDialog.allRowsSelected) {
      if (filters.length === 0) {
        if (getImpersonatedRoleState().role !== undefined) {
          snap.closeConfirmationDialog()
          return toast.error('Table truncation is not supported when impersonating a role')
        }

        truncateRows({
          projectRef: project.ref,
          connectionString: project.connectionString,
          table: selectedTable,
        })
      } else {
        deleteAllRows({
          projectRef: project.ref,
          connectionString: project.connectionString,
          table: selectedTable,
          filters,
          roleImpersonationState: getImpersonatedRoleState(),
        })
      }
    } else {
      deleteRows({
        projectRef: project.ref,
        connectionString: project.connectionString,
        table: selectedTable,
        rows: selectedRowsToDelete as SupaRow[],
        roleImpersonationState: getImpersonatedRoleState(),
      })
    }
  }

  const onAfterDeleteTable = useCallback(
    (tables: TablesData) => {
      // For simplicity for now, we just open the first table within the same schema
      if (tables.length > 0) {
        router.push(`/project/${projectRef}/editor/${tables[0].id}`)
      } else {
        router.push(`/project/${projectRef}/editor`)
      }
    },
    [router, projectRef]
  )

  return (
    <>
      <ConfirmationModal
        variant="destructive"
        size="small"
        visible={snap.confirmationDialog?.type === 'column'}
        title={`Confirm deletion of column "${
          snap.confirmationDialog?.type === 'column' && snap.confirmationDialog.column.name
        }"`}
        confirmLabel="Delete"
        confirmLabelLoading="Deleting"
        onCancel={() => {
          snap.closeConfirmationDialog()
        }}
        onConfirm={onConfirmDeleteColumn}
      >
        <div className="space-y-4">
          <p className="text-sm text-foreground-light">
            Are you sure you want to delete the selected column? This action cannot be undone.
          </p>
          <Checkbox
            label="Drop column with cascade?"
            description="Deletes the column and its dependent objects"
            checked={isDeleteWithCascade}
            onChange={() => snap.toggleConfirmationIsWithCascade()}
          />
          {isDeleteWithCascade && (
            <Alert_Shadcn_
              variant="warning"
              title="Warning: Dropping with cascade may result in unintended consequences"
            >
              <AlertTitle_Shadcn_>
                All dependent objects will be removed, as will any objects that depend on them,
                recursively.
              </AlertTitle_Shadcn_>
              <AlertDescription_Shadcn_>
                <Button asChild size="tiny" type="default" icon={<ExternalLink />}>
                  <Link
                    href="https://www.postgresql.org/docs/current/ddl-depend.html"
                    target="_blank"
                    rel="noreferrer"
                  >
                    About dependency tracking
                  </Link>
                </Button>
              </AlertDescription_Shadcn_>
            </Alert_Shadcn_>
          )}
        </div>
      </ConfirmationModal>

      <ConfirmationModal
        variant={'destructive'}
        size="small"
        visible={snap.confirmationDialog?.type === 'table'}
        title={
          <span className="break-words">{`Confirm deletion of table "${selectedTable?.name}"`}</span>
        }
        confirmLabel="Delete"
        confirmLabelLoading="Deleting"
        onCancel={() => {
          snap.closeConfirmationDialog()
        }}
        onConfirm={onConfirmDeleteTable}
      >
        <div className="space-y-4">
          <p className="text-sm text-foreground-light">
            Are you sure you want to delete the selected table? This action cannot be undone.
          </p>
          <Checkbox
            label="Drop table with cascade?"
            description="Deletes the table and its dependent objects"
            checked={isDeleteWithCascade}
            onChange={() => snap.toggleConfirmationIsWithCascade(!isDeleteWithCascade)}
          />
          {isDeleteWithCascade && (
            <Alert_Shadcn_ variant="warning">
              <AlertTitle_Shadcn_>
                Warning: Dropping with cascade may result in unintended consequences
              </AlertTitle_Shadcn_>
              <AlertDescription_Shadcn_>
                All dependent objects will be removed, as will any objects that depend on them,
                recursively.
              </AlertDescription_Shadcn_>
              <AlertDescription_Shadcn_ className="mt-4">
                <Button asChild size="tiny" type="default" icon={<ExternalLink />}>
                  <Link
                    href="https://www.postgresql.org/docs/current/ddl-depend.html"
                    target="_blank"
                    rel="noreferrer"
                  >
                    About dependency tracking
                  </Link>
                </Button>
              </AlertDescription_Shadcn_>
            </Alert_Shadcn_>
          )}
        </div>
      </ConfirmationModal>

      <ConfirmationModal
        variant={'destructive'}
        size="small"
        visible={snap.confirmationDialog?.type === 'row'}
        title={
          <p className="break-words">
            <span>Confirm to delete the selected row</span>
            <span>{numRows > 1 && 's'}</span>
          </p>
        }
        confirmLabel="Delete"
        confirmLabelLoading="Deleting"
        onCancel={() => snap.closeConfirmationDialog()}
        onConfirm={() => onConfirmDeleteRow()}
      >
        <div className="space-y-4">
          <p className="text-sm text-foreground-light">
            <span>Are you sure you want to delete </span>
            <span>{isAllRowsSelected ? 'all' : 'the selected'} </span>
            <span>{numRows > 1 && `${numRows} `}</span>
            <span>row</span>
            <span>{numRows > 1 && 's'}</span>
            <span>? This action cannot be undone.</span>
          </p>
        </div>
      </ConfirmationModal>
    </>
  )
}

export default DeleteConfirmationDialogs<|MERGE_RESOLUTION|>--- conflicted
+++ resolved
@@ -2,10 +2,6 @@
 import Link from 'next/link'
 import { toast } from 'sonner'
 
-<<<<<<< HEAD
-import { useParams } from 'common'
-=======
->>>>>>> 380a9cbe
 import { useTableFilter } from 'components/grid/hooks/useTableFilter'
 import type { SupaRow } from 'components/grid/types'
 import { useProjectContext } from 'components/layouts/ProjectLayout/ProjectContext'
@@ -15,13 +11,6 @@
 import { useTableRowDeleteMutation } from 'data/table-rows/table-row-delete-mutation'
 import { useTableRowTruncateMutation } from 'data/table-rows/table-row-truncate-mutation'
 import { useTableDeleteMutation } from 'data/tables/table-delete-mutation'
-<<<<<<< HEAD
-import { TablesData, useGetTables } from 'data/tables/tables-query'
-import { useQuerySchemaState } from 'hooks/misc/useSchemaQueryState'
-import { useRouter } from 'next/router'
-import { useCallback } from 'react'
-=======
->>>>>>> 380a9cbe
 import { useGetImpersonatedRoleState } from 'state/role-impersonation-state'
 import { useTableEditorStateSnapshot } from 'state/table-editor'
 import { AlertDescription_Shadcn_, AlertTitle_Shadcn_, Alert_Shadcn_, Button, Checkbox } from 'ui'
@@ -29,24 +18,6 @@
 
 export type DeleteConfirmationDialogsProps = {
   selectedTable?: TableLike
-<<<<<<< HEAD
-}
-
-const DeleteConfirmationDialogs = ({ selectedTable }: DeleteConfirmationDialogsProps) => {
-  const { ref: projectRef } = useParams()
-  const router = useRouter()
-
-  const { project } = useProjectContext()
-  const snap = useTableEditorStateSnapshot()
-  const { selectedSchema } = useQuerySchemaState()
-
-  const { filters, onApplyFilters } = useTableFilter()
-
-  const getTables = useGetTables({
-    projectRef: project?.ref,
-    connectionString: project?.connectionString,
-  })
-=======
   onTableDeleted?: () => void
 }
 
@@ -57,7 +28,6 @@
   const { project } = useProjectContext()
   const snap = useTableEditorStateSnapshot()
   const { filters, onApplyFilters } = useTableFilter()
->>>>>>> 380a9cbe
 
   const removeDeletedColumnFromFiltersAndSorts = ({
     columnName,
@@ -225,18 +195,6 @@
       })
     }
   }
-
-  const onAfterDeleteTable = useCallback(
-    (tables: TablesData) => {
-      // For simplicity for now, we just open the first table within the same schema
-      if (tables.length > 0) {
-        router.push(`/project/${projectRef}/editor/${tables[0].id}`)
-      } else {
-        router.push(`/project/${projectRef}/editor`)
-      }
-    },
-    [router, projectRef]
-  )
 
   return (
     <>
