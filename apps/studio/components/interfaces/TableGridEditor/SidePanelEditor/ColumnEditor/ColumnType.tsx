import * as Tooltip from '@radix-ui/react-tooltip'
import { noop } from 'lodash'
import Link from 'next/link'
<<<<<<< HEAD
import { ReactNode, useState } from 'react'
import {
  AlertDescription_Shadcn_,
  AlertTitle_Shadcn_,
  Alert_Shadcn_,
  Button,
  CommandEmpty_Shadcn_,
  CommandGroup_Shadcn_,
  CommandInput_Shadcn_,
  CommandItem_Shadcn_,
  CommandList_Shadcn_,
  Command_Shadcn_,
  Input,
  PopoverContent_Shadcn_,
  PopoverTrigger_Shadcn_,
  Popover_Shadcn_,
  ScrollArea,
  cn,
} from 'ui'

import type { EnumeratedType } from 'data/enumerated-types/enumerated-types-query'
import {
  Braces,
  Calendar,
  Check,
  ChevronsUpDown,
  ExternalLink,
  Hash,
  ListPlus,
  ToggleRight,
  Type,
} from 'lucide-react'
import { CriticalIcon, WarningIcon } from 'ui-patterns/Icons/StatusIcons'
=======
import { ReactNode } from 'react'
import { Alert, Button, Input, Listbox } from 'ui'

import type { EnumeratedType } from 'data/enumerated-types/enumerated-types-query'
import { Calendar, Circle, ExternalLink, Hash, ListPlus, ToggleRight, Type } from 'lucide-react'
>>>>>>> 0af74174
import {
  POSTGRES_DATA_TYPES,
  POSTGRES_DATA_TYPE_OPTIONS,
  RECOMMENDED_ALTERNATIVE_DATA_TYPE,
} from '../SidePanelEditor.constants'
import type { PostgresDataTypeOption } from '../SidePanelEditor.types'

interface ColumnTypeProps {
  value: string
  enumTypes: EnumeratedType[]
  className?: string
  error?: any
  disabled?: boolean
  showLabel?: boolean
  description?: ReactNode
  showRecommendation?: boolean
  onOptionSelect: (value: string) => void
}

const ColumnType = ({
  value,
  enumTypes = [],
  error,
  disabled = false,
  showLabel = true,
  description,
  showRecommendation = false,
  onOptionSelect = noop,
}: ColumnTypeProps) => {
  // @ts-ignore
  const availableTypes = POSTGRES_DATA_TYPES.concat(enumTypes.map((type) => type.name))
  const isAvailableType = value ? availableTypes.includes(value) : true
  const recommendation = RECOMMENDED_ALTERNATIVE_DATA_TYPE[value]
  const [open, setOpen] = useState(false)

  const inferIcon = (type: string) => {
    switch (type) {
      case 'number':
<<<<<<< HEAD
        return <Hash size={14} className="text-foreground" strokeWidth={1.5} />
      case 'time':
        return <Calendar size={14} className="text-foreground" strokeWidth={1.5} />
      case 'text':
        return <Type size={14} className="text-foreground" strokeWidth={1.5} />
=======
        return <Hash size={16} className="text-foreground" strokeWidth={1.5} />
      case 'time':
        return <Calendar size={16} className="text-foreground" strokeWidth={1.5} />
      case 'text':
        return <Type size={16} className="text-foreground" strokeWidth={1.5} />
>>>>>>> 0af74174
      case 'json':
        return <Braces size={14} className="text-foreground" strokeWidth={1.5} />

      case 'jsonb':
        return (
          <div className="text-foreground" style={{ padding: '0px 1px' }}>
            {'{ }'}
          </div>
        )
      case 'bool':
<<<<<<< HEAD
        return <ToggleRight size={14} className="text-foreground" strokeWidth={1.5} />
      default:
        return <ListPlus size={16} className="text-foreground" strokeWidth={1.5} />
=======
        return <ToggleRight size={16} className="text-foreground" strokeWidth={1.5} />
      default:
        return <Circle size={16} className="text-foreground p-0.5" strokeWidth={1.5} />
>>>>>>> 0af74174
    }
  }

  if (!isAvailableType) {
    return (
      <Tooltip.Root delayDuration={0}>
        <Tooltip.Trigger>
          <Input
            readOnly
            disabled
            label={showLabel ? 'Type' : ''}
            layout={showLabel ? 'horizontal' : undefined}
            className="md:gap-x-0"
            size="small"
            icon={inferIcon(POSTGRES_DATA_TYPE_OPTIONS.find((x) => x.name === value)?.type ?? '')}
            value={value}
            descriptionText={
              showLabel
                ? 'Custom non-native psql data types currently cannot be changed to a different data type via Supabase Studio'
                : ''
            }
          />
        </Tooltip.Trigger>
        {!showLabel && (
          <Tooltip.Portal>
            <Tooltip.Content side="bottom">
              <Tooltip.Arrow className="radix-tooltip-arrow" />
              <div
                className={[
                  'rounded bg-alternative py-1 px-2 leading-none shadow',
                  'border border-background w-[240px]',
                ].join(' ')}
              >
                <span className="text-xs text-foreground">
                  Custom non-native psql data types currently cannot be changed to a different data
                  type via Supabase Studio
                </span>
              </div>
            </Tooltip.Content>
          </Tooltip.Portal>
        )}
      </Tooltip.Root>
    )
  }

  if (disabled && !showLabel) {
    return (
      <Tooltip.Root delayDuration={0}>
        <Tooltip.Trigger>
          <Input
            readOnly
            disabled
            label={showLabel ? 'Type' : ''}
            layout={showLabel ? 'horizontal' : undefined}
            className="md:gap-x-0"
            size="small"
            value={value}
          />
        </Tooltip.Trigger>
        {!showLabel && description && (
          <Tooltip.Portal>
            <Tooltip.Content side="bottom">
              <Tooltip.Arrow className="radix-tooltip-arrow" />
              <div
                className={[
                  'rounded bg-alternative py-1 px-2 leading-none shadow',
                  'border border-background w-[240px]',
                ].join(' ')}
              >
                <span className="text-xs text-foreground">{description}</span>
              </div>
            </Tooltip.Content>
          </Tooltip.Portal>
        )}
      </Tooltip.Root>
    )
  }

  return (
    <div className="space-y-2">
      <Popover_Shadcn_ open={open} onOpenChange={setOpen}>
        <PopoverTrigger_Shadcn_ asChild>
          <Button
            type="default"
            role="combobox"
            size={'small'}
            aria-expanded={open}
            className="w-full justify-between flex gap-2"
            iconRight={<ChevronsUpDown />}
          >
            {value ? (
              <span className="flex gap-2">
                <span>{inferIcon(availableTypes.find((type) => type === value) ?? '')}</span>
                {availableTypes.find((type) => type === value)}
              </span>
            ) : (
              'Choose a column type...'
            )}
          </Button>
        </PopoverTrigger_Shadcn_>
        <PopoverContent_Shadcn_ className="w-[460px] p-0" side="bottom" align="center">
          <ScrollArea className="h-[335px]">
            <Command_Shadcn_>
              <CommandInput_Shadcn_ placeholder="Search types..." />
              <CommandEmpty_Shadcn_>Type not found.</CommandEmpty_Shadcn_>

              <CommandList_Shadcn_>
                <CommandGroup_Shadcn_>
                  {POSTGRES_DATA_TYPE_OPTIONS.map((option: PostgresDataTypeOption) => (
                    <CommandItem_Shadcn_
                      key={option.name}
                      value={option.name}
                      className={cn('relative', option.name === value ? 'bg-surface-200' : '')}
                      onSelect={(value: string) => {
                        onOptionSelect(value)
                        setOpen(false)
                      }}
                    >
                      <div className="flex items-center gap-2 pr-6">
                        <span>{inferIcon(option.type)}</span>
                        <span className="text-foreground">{option.name}</span>
                        <span className="text-foreground-lighter">{option.description}</span>
                      </div>
                      <span className="absolute right-3 top-2">
                        {option.name === value ? <Check className="text" size={14} /> : ''}
                      </span>
                    </CommandItem_Shadcn_>
                  ))}
                </CommandGroup_Shadcn_>
                {enumTypes.length > 0 && (
                  <>
                    <CommandItem_Shadcn_>Other types</CommandItem_Shadcn_>
                    <CommandGroup_Shadcn_>
                      {enumTypes.map((option: any) => (
                        <CommandItem_Shadcn_
                          key={option.name}
                          value={option.name}
                          // className={cn('relative', option.name === value ? 'bg-surface-200' : '')}
                          className={cn(
                            'relative flex items-center gap-2',
                            option.name === value ? 'bg-surface-200' : ''
                          )}
                          onSelect={(value: string) => {
                            onOptionSelect(value)
                            setOpen(false)
                          }}
                        >
                          <ListPlus size={16} className="text-foreground" strokeWidth={1.5} />

                          <span className="text-foreground">{option.name}</span>

                          {option.comment !== undefined && (
                            <span title={option.comment} className="text-foreground-lighter">
                              {option.comment}
                            </span>
                          )}

                          <span className="flex items-center gap-1.5 ml-auto mr-2">
                            {option.name === value ? <Check size={13} /> : ''}
                          </span>
                        </CommandItem_Shadcn_>
                      ))}
                    </CommandGroup_Shadcn_>
                  </>
                )}
              </CommandList_Shadcn_>
            </Command_Shadcn_>
          </ScrollArea>
        </PopoverContent_Shadcn_>
      </Popover_Shadcn_>

      {showRecommendation && recommendation !== undefined && (
<<<<<<< HEAD
        <Alert_Shadcn_ variant="warning">
          <WarningIcon />
          <AlertTitle_Shadcn_>
            {' '}
            It is recommended to use <code className="text-xs">
              {recommendation.alternative}
            </code>{' '}
            instead
          </AlertTitle_Shadcn_>
          <AlertDescription_Shadcn_>
            <p>
              Postgres recommends against using the data type{' '}
              <code className="text-xs">{value}</code> unless you have a very specific use case.
            </p>
            <div className="flex items-center space-x-2 mt-3">
              <Button asChild type="default" icon={<ExternalLink />}>
                <Link href={recommendation.reference} target="_blank" rel="noreferrer">
                  Read more
                </Link>
              </Button>
              <Button type="primary" onClick={() => onOptionSelect(recommendation.alternative)}>
                Use {recommendation.alternative}
              </Button>
            </div>
          </AlertDescription_Shadcn_>
        </Alert_Shadcn_>
=======
        <Alert
          withIcon
          variant="warning"
          title={
            <>
              It is recommended to use <code className="text-xs">{recommendation.alternative}</code>{' '}
              instead
            </>
          }
        >
          <p>
            Postgres recommends against using the data type <code className="text-xs">{value}</code>{' '}
            unless you have a very specific use case.
          </p>
          <div className="flex items-center space-x-2 mt-3">
            <Button asChild type="default" icon={<ExternalLink />}>
              <Link href={recommendation.reference} target="_blank" rel="noreferrer">
                Read more
              </Link>
            </Button>
            <Button type="primary" onClick={() => onOptionSelect(recommendation.alternative)}>
              Use {recommendation.alternative}
            </Button>
          </div>
        </Alert>
>>>>>>> 0af74174
      )}
    </div>
  )
}

export default ColumnType<|MERGE_RESOLUTION|>--- conflicted
+++ resolved
@@ -1,7 +1,6 @@
 import * as Tooltip from '@radix-ui/react-tooltip'
 import { noop } from 'lodash'
 import Link from 'next/link'
-<<<<<<< HEAD
 import { ReactNode, useState } from 'react'
 import {
   AlertDescription_Shadcn_,
@@ -20,6 +19,7 @@
   Popover_Shadcn_,
   ScrollArea,
   cn,
+  IconAlertCircle,
 } from 'ui'
 
 import type { EnumeratedType } from 'data/enumerated-types/enumerated-types-query'
@@ -34,14 +34,7 @@
   ToggleRight,
   Type,
 } from 'lucide-react'
-import { CriticalIcon, WarningIcon } from 'ui-patterns/Icons/StatusIcons'
-=======
-import { ReactNode } from 'react'
-import { Alert, Button, Input, Listbox } from 'ui'
-
-import type { EnumeratedType } from 'data/enumerated-types/enumerated-types-query'
-import { Calendar, Circle, ExternalLink, Hash, ListPlus, ToggleRight, Type } from 'lucide-react'
->>>>>>> 0af74174
+
 import {
   POSTGRES_DATA_TYPES,
   POSTGRES_DATA_TYPE_OPTIONS,
@@ -80,19 +73,11 @@
   const inferIcon = (type: string) => {
     switch (type) {
       case 'number':
-<<<<<<< HEAD
         return <Hash size={14} className="text-foreground" strokeWidth={1.5} />
       case 'time':
         return <Calendar size={14} className="text-foreground" strokeWidth={1.5} />
       case 'text':
         return <Type size={14} className="text-foreground" strokeWidth={1.5} />
-=======
-        return <Hash size={16} className="text-foreground" strokeWidth={1.5} />
-      case 'time':
-        return <Calendar size={16} className="text-foreground" strokeWidth={1.5} />
-      case 'text':
-        return <Type size={16} className="text-foreground" strokeWidth={1.5} />
->>>>>>> 0af74174
       case 'json':
         return <Braces size={14} className="text-foreground" strokeWidth={1.5} />
 
@@ -103,15 +88,9 @@
           </div>
         )
       case 'bool':
-<<<<<<< HEAD
         return <ToggleRight size={14} className="text-foreground" strokeWidth={1.5} />
       default:
         return <ListPlus size={16} className="text-foreground" strokeWidth={1.5} />
-=======
-        return <ToggleRight size={16} className="text-foreground" strokeWidth={1.5} />
-      default:
-        return <Circle size={16} className="text-foreground p-0.5" strokeWidth={1.5} />
->>>>>>> 0af74174
     }
   }
 
@@ -284,9 +263,8 @@
       </Popover_Shadcn_>
 
       {showRecommendation && recommendation !== undefined && (
-<<<<<<< HEAD
         <Alert_Shadcn_ variant="warning">
-          <WarningIcon />
+          <IconAlertCircle />
           <AlertTitle_Shadcn_>
             {' '}
             It is recommended to use <code className="text-xs">
@@ -311,33 +289,6 @@
             </div>
           </AlertDescription_Shadcn_>
         </Alert_Shadcn_>
-=======
-        <Alert
-          withIcon
-          variant="warning"
-          title={
-            <>
-              It is recommended to use <code className="text-xs">{recommendation.alternative}</code>{' '}
-              instead
-            </>
-          }
-        >
-          <p>
-            Postgres recommends against using the data type <code className="text-xs">{value}</code>{' '}
-            unless you have a very specific use case.
-          </p>
-          <div className="flex items-center space-x-2 mt-3">
-            <Button asChild type="default" icon={<ExternalLink />}>
-              <Link href={recommendation.reference} target="_blank" rel="noreferrer">
-                Read more
-              </Link>
-            </Button>
-            <Button type="primary" onClick={() => onOptionSelect(recommendation.alternative)}>
-              Use {recommendation.alternative}
-            </Button>
-          </div>
-        </Alert>
->>>>>>> 0af74174
       )}
     </div>
   )
