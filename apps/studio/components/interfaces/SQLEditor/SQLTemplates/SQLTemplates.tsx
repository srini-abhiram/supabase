import { PermissionAction } from '@supabase/shared-types/out/constants'
import { partition } from 'lodash'
import { useRouter } from 'next/router'
import { toast } from 'sonner'

import { useParams } from 'common'
import { SQL_TEMPLATES } from 'components/interfaces/SQLEditor/SQLEditor.queries'
import { useProjectContext } from 'components/layouts/ProjectLayout/ProjectContext'
import { useSendEventMutation } from 'data/telemetry/send-event-mutation'
import { useCheckPermissions } from 'hooks/misc/useCheckPermissions'
import { uuidv4 } from 'lib/helpers'
import { useProfile } from 'lib/profile'
import { useSqlEditorV2StateSnapshot } from 'state/sql-editor-v2'
import { createSqlSnippetSkeletonV2 } from '../SQLEditor.utils'
import SQLCard from './SQLCard'
<<<<<<< HEAD
import { getTabsStore } from 'state/tabs'
import { ActionCard } from 'components/layouts/tabs/actions-card'
import { cn, SQL_ICON } from 'ui'
=======
import { TelemetryActions } from 'lib/constants/telemetry'
>>>>>>> 2038e28c

const SQLTemplates = () => {
  const router = useRouter()
  const { ref } = useParams()
  const { profile } = useProfile()
  const { project } = useProjectContext()
  const [sql] = partition(SQL_TEMPLATES, { type: 'template' })

  const snapV2 = useSqlEditorV2StateSnapshot()

  const canCreateSQLSnippet = useCheckPermissions(PermissionAction.CREATE, 'user_content', {
    resource: { type: 'sql', owner_id: profile?.id },
    subject: { id: profile?.id },
  })

  const { mutate: sendEvent } = useSendEventMutation()

  const handleNewQuery = async (sql: string, name: string) => {
    if (!ref) return console.error('Project ref is required')
    if (!project) return console.error('Project is required')
    if (!profile) return console.error('Profile is required')

    if (!canCreateSQLSnippet) {
      return toast('Your queries will not be saved as you do not have sufficient permissions')
    }

    try {
      const snippet = createSqlSnippetSkeletonV2({
        id: uuidv4(),
        name,
        sql,
        owner_id: profile?.id,
        project_id: project?.id,
      })
      snapV2.addSnippet({ projectRef: ref, snippet })
      snapV2.addNeedsSaving(snippet.id)

      const store = getTabsStore(ref)
      const tabId = `sql-${snippet.id}`
      store.openTabs = [...store.openTabs, tabId]
      store.tabsMap[tabId] = {
        id: tabId,
        type: 'sql',
        // Remove the label since we'll derive it dynamically
        metadata: { sqlId: snippet.id },
      }
      store.activeTab = tabId

      router.push(`/project/${ref}/sql/${snippet.id}`)
    } catch (error: any) {
      toast.error(`Failed to create new query: ${error.message}`)
    }
  }

  return (
    <div className="block h-full space-y-8 overflow-y-auto p-6 px-10 bg-dash-sidebar dark:bg-surface-100">
      <div>
        <div className="mb-6">
          <h1 className="text-foreground mb-1 text-xl">Scripts</h1>
          <p className="text-foreground-light text-sm">Quick scripts to run on your database.</p>
          <p className="text-foreground-light text-sm">
            Click on any script to fill the query box, modify the script, then click
            <span className="text-code">Run</span>.
          </p>
        </div>
        <div className="grid gap-4 sm:grid-cols-1 lg:grid-cols-2 xl:grid-cols-3 ">
          {sql.map((x, i) => (
            <ActionCard
              key={`action-card-${i}`}
              title={x.title}
              description={x.description}
              bgColor="bg-alternative border"
              icon={<SQL_ICON className={cn('fill-foreground', 'w-4 h-4')} strokeWidth={1.5} />}
              onClick={() => {
                handleNewQuery(x.sql, x.title)
                sendEvent({
                  action: TelemetryActions.SQL_EDITOR_TEMPLATE_CLICKED,
                  properties: { title },
                })
              }}
            />
          ))}
        </div>
      </div>
    </div>
  )
}

export default SQLTemplates<|MERGE_RESOLUTION|>--- conflicted
+++ resolved
@@ -12,14 +12,10 @@
 import { useProfile } from 'lib/profile'
 import { useSqlEditorV2StateSnapshot } from 'state/sql-editor-v2'
 import { createSqlSnippetSkeletonV2 } from '../SQLEditor.utils'
-import SQLCard from './SQLCard'
-<<<<<<< HEAD
 import { getTabsStore } from 'state/tabs'
 import { ActionCard } from 'components/layouts/tabs/actions-card'
 import { cn, SQL_ICON } from 'ui'
-=======
 import { TelemetryActions } from 'lib/constants/telemetry'
->>>>>>> 2038e28c
 
 const SQLTemplates = () => {
   const router = useRouter()
@@ -97,7 +93,7 @@
                 handleNewQuery(x.sql, x.title)
                 sendEvent({
                   action: TelemetryActions.SQL_EDITOR_TEMPLATE_CLICKED,
-                  properties: { title },
+                  properties: { title: x.title },
                 })
               }}
             />
