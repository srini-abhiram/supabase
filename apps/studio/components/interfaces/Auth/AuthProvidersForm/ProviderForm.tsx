import { PermissionAction } from '@supabase/shared-types/out/constants'
// @ts-ignore
import { Check, ChevronUp, ExternalLink } from 'lucide-react'
import Link from 'next/link'
import { useEffect, useRef, useState } from 'react'
import ReactMarkdown from 'react-markdown'
import { toast } from 'sonner'

import { useParams } from 'common'
import { Markdown } from 'components/interfaces/Markdown'
import { ButtonTooltip } from 'components/ui/ButtonTooltip'
import { DocsButton } from 'components/ui/DocsButton'
import { ResourceItem } from 'components/ui/Resource/ResourceItem'
import type { components } from 'data/api'
import { useAuthConfigUpdateMutation } from 'data/auth/auth-config-update-mutation'
import { useProjectSettingsV2Query } from 'data/config/project-settings-v2-query'
import { useCustomDomainsQuery } from 'data/custom-domains/custom-domains-query'
import { useCheckPermissions } from 'hooks/misc/useCheckPermissions'
import { BASE_PATH } from 'lib/constants'
import {
  Alert_Shadcn_,
  AlertDescription_Shadcn_,
  AlertTitle_Shadcn_,
  Button,
  Form,
  Input,
  Sheet,
  SheetContent,
  SheetFooter,
  SheetHeader,
  SheetTitle,
  WarningIcon,
} from 'ui'
<<<<<<< HEAD
=======
import { Admonition } from 'ui-patterns'
import { NO_REQUIRED_CHARACTERS } from '../Auth.constants'
import { ProviderCollapsibleClasses } from './AuthProvidersForm.constants'
>>>>>>> 13aab8dd
import type { Provider } from './AuthProvidersForm.types'
import FormField from './FormField'

export interface ProviderFormProps {
  config: components['schemas']['GoTrueConfigResponse']
  provider: Provider
  isActive: boolean
}

const ProviderForm = ({ config, provider, isActive }: ProviderFormProps) => {
  const [open, setOpen] = useState(false)
  const { ref: projectRef, provider: urlProvider } = useParams()
  const { mutate: updateAuthConfig, isLoading: isUpdatingConfig } = useAuthConfigUpdateMutation()

  const doubleNegativeKeys = ['MAILER_AUTOCONFIRM', 'SMS_AUTOCONFIRM']
  const canUpdateConfig: boolean = useCheckPermissions(
    PermissionAction.UPDATE,
    'custom_config_gotrue'
  )

  const shouldDisableField = (field: string): boolean => {
    const shouldDisableSmsFields =
      config.HOOK_SEND_SMS_ENABLED &&
      field.startsWith('SMS_') &&
      ![
        'SMS_AUTOCONFIRM',
        'SMS_OTP_EXP',
        'SMS_OTP_LENGTH',
        'SMS_OTP_LENGTH',
        'SMS_TEMPLATE',
        'SMS_TEST_OTP',
        'SMS_TEST_OTP_VALID_UNTIL',
      ].includes(field)
    return (
      ['EXTERNAL_SLACK_CLIENT_ID', 'EXTERNAL_SLACK_SECRET'].includes(field) ||
      shouldDisableSmsFields
    )
  }

  const showAlert = (title: string) => {
    switch (title) {
      // TODO (KM): Remove after 10th October 2024 when we disable the provider
      case 'Slack (Deprecated)':
        return (
          <Alert_Shadcn_ variant="warning">
            <WarningIcon />
            <AlertTitle_Shadcn_>Slack (Deprecated) Provider</AlertTitle_Shadcn_>
            <AlertDescription_Shadcn_>
              Recently, Slack has updated their OAuth API. Please use the new Slack (OIDC) provider
              below. Developers using this provider should move over to the new provider. Please
              refer to our{' '}
              <a
                href="https://supabase.com/docs/guides/auth/social-login/auth-slack"
                className="underline"
                target="_blank"
              >
                documentation
              </a>{' '}
              for more details.
            </AlertDescription_Shadcn_>
          </Alert_Shadcn_>
        )
      case 'Phone':
        return (
          config.HOOK_SEND_SMS_ENABLED && (
            <Alert_Shadcn_>
              <WarningIcon />
              <AlertTitle_Shadcn_>
                SMS provider settings are disabled while the SMS hook is enabled.
              </AlertTitle_Shadcn_>
              <AlertDescription_Shadcn_ className="flex flex-col gap-y-3">
                <p>The SMS hook will be used in place of the SMS provider configured</p>
                <Button asChild type="default" className="w-min" icon={<ExternalLink />}>
                  <Link href={`/project/${projectRef}/auth/hooks`}>View auth hooks</Link>
                </Button>
              </AlertDescription_Shadcn_>
            </Alert_Shadcn_>
          )
        )
      default:
        return null
    }
  }

  const { data: settings } = useProjectSettingsV2Query({ projectRef })
  const protocol = settings?.app_config?.protocol ?? 'https'
  const endpoint = settings?.app_config?.endpoint
  const apiUrl = `${protocol}://${endpoint}`

  const { data: customDomainData } = useCustomDomainsQuery({ projectRef })

  const INITIAL_VALUES = (() => {
    const initialValues: { [x: string]: string | boolean } = {}
    Object.keys(provider.properties).forEach((key) => {
      const isDoubleNegative = doubleNegativeKeys.includes(key)
      if (provider.title === 'SAML 2.0') {
        const configValue = (config as any)[key]
        initialValues[key] =
          configValue || (provider.properties[key].type === 'boolean' ? false : '')
      } else {
        if (isDoubleNegative) {
          initialValues[key] = !(config as any)[key]
        } else {
          const configValue = (config as any)[key]
          initialValues[key] = configValue
            ? configValue
            : provider.properties[key].type === 'boolean'
              ? false
              : ''
        }
      }
    })
    return initialValues
  })()

  const onSubmit = (values: any, { resetForm }: any) => {
    const payload = { ...values }
    Object.keys(values).map((x: string) => {
      if (doubleNegativeKeys.includes(x)) payload[x] = !values[x]
      if (payload[x] === '') payload[x] = null
    })

    // The backend uses empty string to represent no required characters in the password
    if (payload.PASSWORD_REQUIRED_CHARACTERS === NO_REQUIRED_CHARACTERS) {
      payload.PASSWORD_REQUIRED_CHARACTERS = ''
    }

    updateAuthConfig(
      { projectRef: projectRef!, config: payload },
      {
        onSuccess: () => {
          resetForm({ values: { ...values }, initialValues: { ...values } })
          setOpen(false)
          toast.success('Successfully updated settings')
        },
      }
    )
  }

  return (
    <>
      <ResourceItem
        onClick={() => setOpen(true)}
        media={
          <img
            src={`${BASE_PATH}/img/icons/${provider.misc.iconKey}.svg`}
            width={18}
            height={18}
            alt={`${provider.title} auth icon`}
          />
        }
        meta={
          isActive ? (
            <div className="flex items-center gap-1 rounded-full border border-brand-400 bg-brand-200 py-1 px-1 text-xs text-brand">
              <span className="rounded-full bg-brand p-0.5 text-xs text-brand-200">
                <Check strokeWidth={2} size={12} />
              </span>
              <span className="px-1">Enabled</span>
            </div>
          ) : (
            <div className="rounded-md border border-strong bg-surface-100 py-1 px-3 text-xs text-foreground-lighter">
              Disabled
            </div>
          )
        }
      >
        {provider.title}
      </ResourceItem>

      <Sheet open={open} onOpenChange={setOpen}>
        <SheetContent className="flex flex-col gap-0">
          <SheetHeader className="shrink-0 flex items-center gap-4">
            <img
              src={`${BASE_PATH}/img/icons/${provider.misc.iconKey}.svg`}
              width={18}
              height={18}
              alt={`${provider.title} auth icon`}
            />
            <SheetTitle>{provider.title}</SheetTitle>
          </SheetHeader>
          <Form
            id={`provider-${provider.title}-form`}
            name={`provider-${provider.title}-form`}
            initialValues={INITIAL_VALUES}
            validationSchema={provider.validationSchema}
            onSubmit={onSubmit}
            className="flex-1 overflow-hidden flex flex-col"
          >
            {({ handleReset, initialValues, values, setFieldValue }: any) => {
              const noChanges = JSON.stringify(initialValues) === JSON.stringify(values)
              return (
                <>
                  <div className="flex-1 overflow-y-auto group py-6 px-4 md:px-6 text-foreground">
                    <div className="mx-auto my-2 md:my-6 max-w-lg space-y-6">
                      {showAlert(provider.title)}
                      {Object.keys(provider.properties).map((x: string) => (
                        <FormField
                          key={x}
                          name={x}
                          setFieldValue={setFieldValue}
                          properties={provider.properties[x]}
                          formValues={values}
                          disabled={shouldDisableField(x) || !canUpdateConfig}
                        />
                      ))}

                      {provider?.misc?.alert && (
                        <Admonition
                          type="warning"
                          title={provider.misc.alert.title}
                          description={
                            <>
                              <ReactMarkdown>{provider.misc.alert.description}</ReactMarkdown>
                            </>
                          }
                        />
                      )}

                      {provider.misc.requiresRedirect && (
                        <>
                          <Input
                            copy
                            readOnly
                            disabled
                            label="Callback URL (for OAuth)"
                            value={
                              customDomainData?.customDomain?.status === 'active'
                                ? `https://${customDomainData.customDomain?.hostname}/auth/v1/callback`
                                : `${apiUrl}/auth/v1/callback`
                            }
                            descriptionText={
                              <Markdown
                                content={provider.misc.helper}
                                className="text-foreground-lighter"
                              />
                            }
                          />
                        </>
                      )}
                    </div>
                  </div>
                  <SheetFooter className="shrink-0">
                    <div className="flex items-center justify-between w-full">
                      <DocsButton href={provider.link} />
                      <div className="flex items-center gap-x-3">
                        <Button
                          type="default"
                          htmlType="reset"
                          onClick={() => {
                            handleReset()
                            setOpen(false)
                          }}
                          disabled={isUpdatingConfig}
                        >
                          Cancel
                        </Button>
                        <ButtonTooltip
                          htmlType="submit"
                          loading={isUpdatingConfig}
                          disabled={isUpdatingConfig || !canUpdateConfig || noChanges}
                          tooltip={{
                            content: {
                              side: 'bottom',
                              text: !canUpdateConfig
                                ? 'You need additional permissions to update provider settings'
                                : undefined,
                            },
                          }}
                        >
                          Save
                        </ButtonTooltip>
                      </div>
                    </div>
                  </SheetFooter>
                </>
              )
            }}
          </Form>
        </SheetContent>
      </Sheet>
    </>
  )
}

export default ProviderForm<|MERGE_RESOLUTION|>--- conflicted
+++ resolved
@@ -31,12 +31,8 @@
   SheetTitle,
   WarningIcon,
 } from 'ui'
-<<<<<<< HEAD
-=======
 import { Admonition } from 'ui-patterns'
 import { NO_REQUIRED_CHARACTERS } from '../Auth.constants'
-import { ProviderCollapsibleClasses } from './AuthProvidersForm.constants'
->>>>>>> 13aab8dd
 import type { Provider } from './AuthProvidersForm.types'
 import FormField from './FormField'
 
