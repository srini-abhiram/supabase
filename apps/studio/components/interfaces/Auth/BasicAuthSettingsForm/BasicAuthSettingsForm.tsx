import { PermissionAction } from '@supabase/shared-types/out/constants'
import { ExternalLink } from 'lucide-react'
import Link from 'next/link'
import { useEffect } from 'react'
import { toast } from 'sonner'
import { boolean, object, string } from 'yup'
import { useForm } from 'react-hook-form'
import { yupResolver } from '@hookform/resolvers/yup'

import { useParams } from 'common'
import { Markdown } from 'components/interfaces/Markdown'
<<<<<<< HEAD
import { FormFieldWrapper } from 'components/ui/Forms'
=======
import { FormActions } from 'components/ui/Forms/FormActions'
import { FormHeader } from 'components/ui/Forms/FormHeader'
import { FormPanel } from 'components/ui/Forms/FormPanel'
import { FormSection, FormSectionContent, FormSectionLabel } from 'components/ui/Forms/FormSection'
>>>>>>> 13aab8dd
import NoPermission from 'components/ui/NoPermission'
import { useAuthConfigQuery } from 'data/auth/auth-config-query'
import { useAuthConfigUpdateMutation } from 'data/auth/auth-config-update-mutation'
import { useCheckPermissions } from 'hooks/misc/useCheckPermissions'
import {
  AlertDescription_Shadcn_,
  AlertTitle_Shadcn_,
  Alert_Shadcn_,
  Button,
  Card,
  CardContent,
  CardFooter,
  CardHeader,
  CardTitle,
  Form_Shadcn_,
  Switch,
  WarningIcon,
} from 'ui'
<<<<<<< HEAD
import { SectionHeader } from 'components/layouts/PageLayout'

// Use a const string to represent no chars option. Represented as empty string on the backend side.
const NO_REQUIRED_CHARACTERS = 'NO_REQUIRED_CHARS'
=======
import { NO_REQUIRED_CHARACTERS } from '../Auth.constants'
>>>>>>> 13aab8dd

const schema = object({
  DISABLE_SIGNUP: boolean().required(),
  EXTERNAL_ANONYMOUS_USERS_ENABLED: boolean().required(),
  SECURITY_MANUAL_LINKING_ENABLED: boolean().required(),
  SITE_URL: string().required('Must have a Site URL'),
})

const BasicAuthSettingsForm = () => {
  const { ref: projectRef } = useParams()
  const {
    data: authConfig,
    error: authConfigError,
    isLoading,
    isError,
    isSuccess,
  } = useAuthConfigQuery({ projectRef })
  const { mutate: updateAuthConfig, isLoading: isUpdatingConfig } = useAuthConfigUpdateMutation()

  const canReadConfig = useCheckPermissions(PermissionAction.READ, 'custom_config_gotrue')
  const canUpdateConfig = useCheckPermissions(PermissionAction.UPDATE, 'custom_config_gotrue')

  const form = useForm({
    resolver: yupResolver(schema),
    defaultValues: {
      DISABLE_SIGNUP: true,
      EXTERNAL_ANONYMOUS_USERS_ENABLED: false,
      SECURITY_MANUAL_LINKING_ENABLED: false,
      SITE_URL: '',
    },
  })

  useEffect(() => {
    if (authConfig) {
      form.reset({
        DISABLE_SIGNUP: !authConfig.DISABLE_SIGNUP,
        EXTERNAL_ANONYMOUS_USERS_ENABLED: authConfig.EXTERNAL_ANONYMOUS_USERS_ENABLED,
        SECURITY_MANUAL_LINKING_ENABLED: authConfig.SECURITY_MANUAL_LINKING_ENABLED || false,
        SITE_URL: authConfig.SITE_URL,
      })
    }
  }, [authConfig])

  const onSubmit = (values: any) => {
    const payload = { ...values }
    payload.DISABLE_SIGNUP = !values.DISABLE_SIGNUP
    // The backend uses empty string to represent no required characters in the password
    if (payload.PASSWORD_REQUIRED_CHARACTERS === NO_REQUIRED_CHARACTERS) {
      payload.PASSWORD_REQUIRED_CHARACTERS = ''
    }

    updateAuthConfig(
      { projectRef: projectRef!, config: payload },
      {
        onError: (error) => {
          toast.error(`Failed to update settings: ${error?.message}`)
        },
        onSuccess: () => {
          toast.success('Successfully updated settings')
        },
      }
    )
  }

  if (isError) {
    return (
      <Alert_Shadcn_ variant="destructive">
        <WarningIcon />
        <AlertTitle_Shadcn_>Failed to retrieve auth configuration</AlertTitle_Shadcn_>
        <AlertDescription_Shadcn_>{authConfigError.message}</AlertDescription_Shadcn_>
      </Alert_Shadcn_>
    )
  }

  if (!canReadConfig) {
    return <NoPermission resourceText="view auth configuration settings" />
  }

  return (
    <div>
      <SectionHeader title="User Signups" />

      <Form_Shadcn_ {...form}>
        <form onSubmit={form.handleSubmit(onSubmit)} className="space-y-4">
          <Card>
            <CardContent>
              <FormFieldWrapper
                control={form.control}
                name="DISABLE_SIGNUP"
                label="Allow new users to sign up"
                description="If this is disabled, new users will not be able to sign up to your application."
                orientation="horizontal"
              >
                {(field) => (
                  <Switch
                    checked={field.value}
                    onCheckedChange={field.onChange}
                    disabled={!canUpdateConfig}
                  />
                )}
              </FormFieldWrapper>
            </CardContent>
            <CardContent>
              <FormFieldWrapper
                control={form.control}
                name="SECURITY_MANUAL_LINKING_ENABLED"
                label="Allow manual linking"
                description={
                  <Markdown
                    extLinks
                    className="[&>p>a]:text-foreground-light [&>p>a]:transition-all [&>p>a]:hover:text-foreground [&>p>a]:hover:decoration-brand"
                    content="Enable [manual linking APIs](https://supabase.com/docs/guides/auth/auth-identity-linking#manual-linking-beta) for your project."
                  />
                }
                orientation="horizontal"
              >
                {(field) => (
                  <Switch
                    checked={field.value}
                    onCheckedChange={field.onChange}
                    disabled={!canUpdateConfig}
                  />
                )}
              </FormFieldWrapper>
            </CardContent>
            <CardContent>
              <FormFieldWrapper
                control={form.control}
                name="EXTERNAL_ANONYMOUS_USERS_ENABLED"
                label="Allow anonymous sign-ins"
                description={
                  <Markdown
                    extLinks
                    className="[&>p>a]:text-foreground-light [&>p>a]:transition-all [&>p>a]:hover:text-foreground [&>p>a]:hover:decoration-brand"
                    content="Enable [anonymous sign-ins](https://supabase.com/docs/guides/auth/auth-anonymous) for your project."
                  />
                }
                orientation="horizontal"
              >
                {(field) => (
                  <Switch
                    checked={field.value}
                    onCheckedChange={field.onChange}
                    disabled={!canUpdateConfig}
                  />
                )}
              </FormFieldWrapper>

              {form.watch('EXTERNAL_ANONYMOUS_USERS_ENABLED') && (
                <Alert_Shadcn_
                  className="flex w-full items-center justify-between mt-4"
                  variant="warning"
                >
                  <WarningIcon />
                  <div>
                    <AlertTitle_Shadcn_>
                      Anonymous users will use the <code className="text-xs">authenticated</code>{' '}
                      role when signing in
                    </AlertTitle_Shadcn_>
                    <AlertDescription_Shadcn_ className="flex flex-col gap-y-3">
                      <p>
                        As a result, anonymous users will be subjected to RLS policies that apply to
                        the <code className="text-xs">public</code> and{' '}
                        <code className="text-xs">authenticated</code> roles. We strongly advise{' '}
                        <Link
                          href={`/project/${projectRef}/auth/policies`}
                          className="text-foreground underline"
                        >
                          reviewing your RLS policies
                        </Link>{' '}
                        to ensure that access to your data is restricted where required.
                      </p>
                      <Button asChild type="default" className="w-min" icon={<ExternalLink />}>
                        <Link href="https://supabase.com/docs/guides/auth/auth-anonymous#access-control">
                          View access control docs
                        </Link>
                      </Button>
                    </AlertDescription_Shadcn_>
                  </div>
                </Alert_Shadcn_>
              )}

              {!authConfig?.SECURITY_CAPTCHA_ENABLED &&
                form.watch('EXTERNAL_ANONYMOUS_USERS_ENABLED') && (
                  <Alert_Shadcn_ className="mt-4">
                    <WarningIcon />
                    <AlertTitle_Shadcn_>
                      We highly recommend{' '}
                      <span
                        tabIndex={1}
                        className="cursor-pointer underline"
                        onClick={() => {
                          const el = document.getElementById('enable-captcha')
                          if (el) el.scrollIntoView({ behavior: 'smooth', block: 'center' })
                        }}
                      >
                        enabling captcha
                      </span>{' '}
                      for anonymous sign-ins
                    </AlertTitle_Shadcn_>
                    <AlertDescription_Shadcn_>
                      This will prevent potential abuse on sign-ins which may bloat your database
                      and incur costs for monthly active users (MAU)
                    </AlertDescription_Shadcn_>
                  </Alert_Shadcn_>
                )}
            </CardContent>
            <CardFooter className="justify-end space-x-2">
              {form.formState.isDirty && (
                <Button type="default" onClick={() => form.reset()}>
                  Cancel
                </Button>
              )}
              <Button
                type="primary"
                htmlType="submit"
                disabled={!canUpdateConfig || isUpdatingConfig || !form.formState.isDirty}
                loading={isUpdatingConfig}
              >
                Save changes
              </Button>
            </CardFooter>
          </Card>
        </form>
      </Form_Shadcn_>
    </div>
  )
}

export default BasicAuthSettingsForm<|MERGE_RESOLUTION|>--- conflicted
+++ resolved
@@ -9,14 +9,11 @@
 
 import { useParams } from 'common'
 import { Markdown } from 'components/interfaces/Markdown'
-<<<<<<< HEAD
 import { FormFieldWrapper } from 'components/ui/Forms'
-=======
 import { FormActions } from 'components/ui/Forms/FormActions'
 import { FormHeader } from 'components/ui/Forms/FormHeader'
 import { FormPanel } from 'components/ui/Forms/FormPanel'
 import { FormSection, FormSectionContent, FormSectionLabel } from 'components/ui/Forms/FormSection'
->>>>>>> 13aab8dd
 import NoPermission from 'components/ui/NoPermission'
 import { useAuthConfigQuery } from 'data/auth/auth-config-query'
 import { useAuthConfigUpdateMutation } from 'data/auth/auth-config-update-mutation'
@@ -35,14 +32,9 @@
   Switch,
   WarningIcon,
 } from 'ui'
-<<<<<<< HEAD
 import { SectionHeader } from 'components/layouts/PageLayout'
 
-// Use a const string to represent no chars option. Represented as empty string on the backend side.
-const NO_REQUIRED_CHARACTERS = 'NO_REQUIRED_CHARS'
-=======
 import { NO_REQUIRED_CHARACTERS } from '../Auth.constants'
->>>>>>> 13aab8dd
 
 const schema = object({
   DISABLE_SIGNUP: boolean().required(),
