--- conflicted
+++ resolved
@@ -6,14 +6,8 @@
 import { PropsWithChildren, memo, useMemo } from 'react'
 import ReactMarkdown from 'react-markdown'
 import { format } from 'sql-formatter'
-<<<<<<< HEAD
 import { Badge, Button } from 'ui'
-
 import { AiIconAnimation } from 'ui-patterns'
-=======
-import { AiIconAnimation, Badge, Button, IconSettings } from 'ui'
->>>>>>> f65c847b
-
 import CodeEditor from 'components/ui/CodeEditor'
 import { useProfile } from 'lib/profile'
 
