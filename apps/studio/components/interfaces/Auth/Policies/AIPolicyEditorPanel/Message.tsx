import * as Tooltip from '@radix-ui/react-tooltip'
import dayjs from 'dayjs'
import { kebabCase, noop, take } from 'lodash'
import { Copy, FileDiff } from 'lucide-react'
import Image from 'next/image'
import { PropsWithChildren, memo, useMemo } from 'react'
import ReactMarkdown from 'react-markdown'
import { format } from 'sql-formatter'
<<<<<<< HEAD
import { Badge, Button } from 'ui'

import { AiIconAnimation } from 'ui-patterns'
=======
import { AiIconAnimation, Badge, Button, IconSettings } from 'ui'
>>>>>>> 5fed762d

import CodeEditor from 'components/ui/CodeEditor'
import { useProfile } from 'lib/profile'

interface MessageProps {
  name?: string
  role: 'user' | 'assistant'
  content?: string
  createdAt?: number
  isDebug?: boolean
  onDiff?: (s: string) => void
}

const Message = memo(function Message({
  name,
  role,
  content,
  createdAt,
  isDebug,
  onDiff = noop,
  children,
}: PropsWithChildren<MessageProps>) {
  const { profile } = useProfile()

  const icon = useMemo(() => {
    return role === 'assistant' ? (
      <AiIconAnimation
        loading={content === 'Thinking...'}
        className="[&>div>div]:border-black dark:[&>div>div]:border-white"
      />
    ) : (
      <div className="relative border shadow-lg w-8 h-8 rounded-full overflow-hidden">
        <Image
          src={`https://github.com/${profile?.username}.png` || ''}
          width={30}
          height={30}
          alt="avatar"
          className="relative"
        />
      </div>
    )
  }, [role])

  if (!content) return null

  return (
    <div className="flex flex-col py-4 gap-4 border-t px-5">
      <div className="flex flex-row gap-3 items-center">
        {icon}
        <span className="text-sm">{role === 'assistant' ? 'Assistant' : name ? name : 'You'}</span>
        {createdAt && (
          <span className="text-xs text-foreground-muted">{dayjs(createdAt * 1000).fromNow()}</span>
        )}
        {isDebug && <Badge color="amber">Debug request</Badge>}
      </div>
      <ReactMarkdown
        className="gap-2.5 flex flex-col"
        components={{
          p: ({ children }) => <div className="text-foreground-light text-sm">{children}</div>,
          // intentionally rendering as pre. The other approach would be to render as code element,
          // but that will render <code> elements which appear in the explanations as Monaco editors.
          pre: ({ children }) => {
            const code = (children[0] as any).props.children[0] as string
            let formatted = code
            try {
              formatted = format(code)
            } catch {}

            // create a key from the name of the generated policy so that we're sure it's unique
            const key = kebabCase(take(code.split(' '), 3).join(' '))

            return (
              <div
                className="rounded-md border border-control overflow-hidden relative group"
                key={key}
              >
                <CodeEditor
                  id={`rls-sql_${key}`}
                  language="pgsql"
                  className="h-48"
                  value={formatted}
                  autofocus={false}
                  options={{
                    scrollBeyondLastLine: false,
                    lineDecorationsWidth: 0,
                    lineNumbersMinChars: 3,
                  }}
                />
                <div className="absolute top-3 right-3 bg-surface-100 border-muted border rounded-lg h-[28px] hidden group-hover:block">
                  <Tooltip.Root delayDuration={0}>
                    <Tooltip.Trigger>
                      <Button type="text" size="tiny" onClick={() => onDiff(formatted)}>
                        <FileDiff className="h-4 w-4" />
                      </Button>
                    </Tooltip.Trigger>
                    <Tooltip.Portal>
                      <Tooltip.Content side="bottom">
                        <Tooltip.Arrow className="radix-tooltip-arrow" />
                        <div
                          className={[
                            'rounded bg-alternative py-1 px-2 leading-none shadow',
                            'border border-background',
                          ].join(' ')}
                        >
                          <span className="text-xs text-foreground">Apply changes</span>
                        </div>
                      </Tooltip.Content>
                    </Tooltip.Portal>
                  </Tooltip.Root>
                  <Tooltip.Root delayDuration={0}>
                    <Tooltip.Trigger>
                      <Button
                        type="text"
                        size="tiny"
                        onClick={() => navigator.clipboard.writeText(formatted).then()}
                      >
                        <Copy className="h-4 w-4" />
                      </Button>
                    </Tooltip.Trigger>
                    <Tooltip.Portal>
                      <Tooltip.Content side="bottom">
                        <Tooltip.Arrow className="radix-tooltip-arrow" />
                        <div
                          className={[
                            'rounded bg-alternative py-1 px-2 leading-none shadow',
                            'border border-background',
                          ].join(' ')}
                        >
                          <span className="text-xs text-foreground">Copy code</span>
                        </div>
                      </Tooltip.Content>
                    </Tooltip.Portal>
                  </Tooltip.Root>
                </div>
              </div>
            )
          },
        }}
      >
        {content}
      </ReactMarkdown>
      {children}
    </div>
  )
})

export default Message<|MERGE_RESOLUTION|>--- conflicted
+++ resolved
@@ -6,16 +6,10 @@
 import { PropsWithChildren, memo, useMemo } from 'react'
 import ReactMarkdown from 'react-markdown'
 import { format } from 'sql-formatter'
-<<<<<<< HEAD
-import { Badge, Button } from 'ui'
-
-import { AiIconAnimation } from 'ui-patterns'
-=======
-import { AiIconAnimation, Badge, Button, IconSettings } from 'ui'
->>>>>>> 5fed762d
-
 import CodeEditor from 'components/ui/CodeEditor'
 import { useProfile } from 'lib/profile'
+import { Badge, Button } from 'ui'
+import { AiIconAnimation } from 'ui-patterns'
 
 interface MessageProps {
   name?: string
