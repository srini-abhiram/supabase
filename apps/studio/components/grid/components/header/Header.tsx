--- conflicted
+++ resolved
@@ -7,12 +7,8 @@
 import { toast } from 'sonner'
 
 import { useParams } from 'common'
-<<<<<<< HEAD
-import type { Filter, Sort } from 'components/grid/types'
-=======
 import { useTableFilter } from 'components/grid/hooks/useTableFilter'
 import { useTableSort } from 'components/grid/hooks/useTableSort'
->>>>>>> 380a9cbe
 import GridHeaderActions from 'components/interfaces/TableGridEditor/GridHeaderActions'
 import { formatTableRowsToSQL } from 'components/interfaces/TableGridEditor/TableEntity.utils'
 import { useProjectContext } from 'components/layouts/ProjectLayout/ProjectContext'
@@ -60,15 +56,8 @@
   customHeader: ReactNode
 }
 
-<<<<<<< HEAD
-const Header = ({ sorts: sortsProp, filters: filtersProp, customHeader }: HeaderProps) => {
-=======
 const Header = ({ customHeader }: HeaderProps) => {
->>>>>>> 380a9cbe
   const snap = useTableEditorTableStateSnapshot()
-
-  const filters = filtersProp
-  const sorts = sortsProp
 
   return (
     <div>
