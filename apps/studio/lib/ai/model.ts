--- conflicted
+++ resolved
@@ -9,20 +9,10 @@
   regionPrefixMap,
 } from './bedrock'
 
-<<<<<<< HEAD
-=======
-export const regionMap = {
-  us1: 'us',
-  us2: 'us',
-  us3: 'us',
-  eu: 'eu',
-}
-
 // Default behaviour here is to be throttled (e.g if this env var is not available, IS_THROTTLED should be true, unless specified 'false')
 const IS_THROTTLED = process.env.IS_THROTTLED !== 'false'
-const PRO_MODEL = process.env.AI_PRO_MODEL ?? 'anthropic.claude-3-7-sonnet-20250219-v1:0'
-const NORMAL_MODEL = process.env.AI_NORMAL_MODEL ?? 'anthropic.claude-3-5-haiku-20241022-v1:0'
->>>>>>> 283826cb
+const PRO_MODEL: BedrockModel = 'anthropic.claude-3-7-sonnet-20250219-v1:0'
+const NORMAL_MODEL = 'anthropic.claude-3-5-haiku-20241022-v1:0'
 const OPENAI_MODEL = 'gpt-4.1-2025-04-14'
 
 export type ModelSuccess = {
@@ -51,7 +41,7 @@
   const hasOpenAIKey = !!process.env.OPENAI_API_KEY
 
   if (hasAwsCredentials) {
-    const model = isLimited ? BedrockModel.HAIKU : BedrockModel.SONNET
+    const model = IS_THROTTLED || isLimited ? NORMAL_MODEL : PRO_MODEL
     // Select the Bedrock region based on the routing key and the model
     const bedrockRegion: BedrockRegion = routingKey
       ? await selectBedrockRegion(routingKey, model)
@@ -59,12 +49,7 @@
         // Will cause disproportionate load on use1 region
         'use1'
     const bedrock = bedrockForRegion(bedrockRegion)
-<<<<<<< HEAD
     const modelName = `${regionPrefixMap[bedrockRegion]}.${model}`
-=======
-    const model = IS_THROTTLED || isLimited ? NORMAL_MODEL : PRO_MODEL
-    const modelName = `${regionMap[bedrockRegion]}.${model}`
->>>>>>> 283826cb
 
     return {
       model: bedrock(modelName),
