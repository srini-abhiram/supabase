import { createAmazonBedrock } from '@ai-sdk/amazon-bedrock'
import { createCredentialChain, fromNodeProviderChain } from '@aws-sdk/credential-providers'
import { CredentialsProviderError } from '@smithy/property-provider'
import { awsCredentialsProvider } from '@vercel/functions/oidc'

const credentialProvider = createCredentialChain(
  // Vercel OIDC provider will be used for staging/production
  vercelOidcProvider,

  // AWS profile will be used for local development
  fromNodeProviderChain({
    profile: process.env.AWS_BEDROCK_PROFILE,
  })
)

/**
 * Creates a Vercel OIDC provider for AWS credentials.
 *
 * Wraps `awsCredentialsProvider` to properly handle errors
 * so that it can be used in a credential chain.
 */
async function vercelOidcProvider() {
  try {
    return await awsCredentialsProvider({
      roleArn: process.env.AWS_BEDROCK_ROLE_ARN!,
    })()
  } catch (error) {
    const message = error instanceof Error ? error.message : 'Failed to create Vercel OIDC provider'

    // Re-throw using the correct error type and `tryNextLink` option
    throw new CredentialsProviderError(message, {
      tryNextLink: true,
    })
  }
}

export const bedrockRegionMap = {
<<<<<<< HEAD
  use1: 'us-east-1',
  use2: 'us-east-2',
  usw2: 'us-west-2',
  euc1: 'eu-central-1',
=======
  us1: 'us-east-1',
  us3: 'us-west-2',
>>>>>>> 283826cb
} as const

export type BedrockRegion = keyof typeof bedrockRegionMap

export const regionPrefixMap: Record<BedrockRegion, string> = {
  use1: 'us',
  use2: 'us',
  usw2: 'us',
  euc1: 'eu',
}

export enum BedrockModel {
  SONNET = 'anthropic.claude-3-7-sonnet-20250219-v1:0',
  HAIKU = 'anthropic.claude-3-haiku-20240307-v1:0',
}

/**
 * Weights for distributing requests across Bedrock regions.
 * Weights are proportional to our rate limits per model per region.
 */
const modelPerRegionRequestWeights: Record<BedrockModel, Record<BedrockRegion, number>> = {
  [BedrockModel.SONNET]: {
    use1: 20,
    use2: 10,
    usw2: 10,
    euc1: 10,
  },
  [BedrockModel.HAIKU]: {
    use1: 40,
    use2: 6,
    usw2: 40,
    euc1: 6,
  },
}

export const bedrockForRegion = (region: BedrockRegion) =>
  createAmazonBedrock({
    credentialProvider,
    region: bedrockRegionMap[region],
  })

/**
 * Selects a region based on a routing key using a consistent hashing algorithm.
 *
 * Ensures that the same key always maps to the same region
 * while distributing keys according to the weights per region.
 */
export async function selectBedrockRegion(routingKey: string, model: BedrockModel) {
  const regions = Object.keys(bedrockRegionMap) as BedrockRegion[]
  const encoder = new TextEncoder()
  const data = encoder.encode(routingKey)
  const hashBuffer = await crypto.subtle.digest('SHA-256', data)

  // Use first 4 bytes (32 bit integer)
  const hashInt = new DataView(hashBuffer).getUint32(0)

  const totalWeight = regions.reduce(
    (sum, region) => sum + modelPerRegionRequestWeights[model][region],
    0
  )
  let cumulativeWeight = 0
  const targetWeight = hashInt % totalWeight
  for (const region of regions) {
    cumulativeWeight += modelPerRegionRequestWeights[model][region]
    if (cumulativeWeight > targetWeight) {
      return region
    }
  }
  return regions[0]
}

export async function checkAwsCredentials() {
  try {
    const credentials = await credentialProvider()
    return !!credentials
  } catch (error) {
    return false
  }
}<|MERGE_RESOLUTION|>--- conflicted
+++ resolved
@@ -35,15 +35,10 @@
 }
 
 export const bedrockRegionMap = {
-<<<<<<< HEAD
   use1: 'us-east-1',
   use2: 'us-east-2',
   usw2: 'us-west-2',
   euc1: 'eu-central-1',
-=======
-  us1: 'us-east-1',
-  us3: 'us-west-2',
->>>>>>> 283826cb
 } as const
 
 export type BedrockRegion = keyof typeof bedrockRegionMap
@@ -55,23 +50,22 @@
   euc1: 'eu',
 }
 
-export enum BedrockModel {
-  SONNET = 'anthropic.claude-3-7-sonnet-20250219-v1:0',
-  HAIKU = 'anthropic.claude-3-haiku-20240307-v1:0',
-}
+export type BedrockModel =
+  | 'anthropic.claude-3-7-sonnet-20250219-v1:0'
+  | 'anthropic.claude-3-5-haiku-20241022-v1:0'
 
 /**
  * Weights for distributing requests across Bedrock regions.
  * Weights are proportional to our rate limits per model per region.
  */
 const modelPerRegionRequestWeights: Record<BedrockModel, Record<BedrockRegion, number>> = {
-  [BedrockModel.SONNET]: {
+  ['anthropic.claude-3-7-sonnet-20250219-v1:0']: {
     use1: 20,
     use2: 10,
     usw2: 10,
     euc1: 10,
   },
-  [BedrockModel.HAIKU]: {
+  ['anthropic.claude-3-5-haiku-20241022-v1:0']: {
     use1: 40,
     use2: 6,
     usw2: 40,
@@ -104,14 +98,17 @@
     (sum, region) => sum + modelPerRegionRequestWeights[model][region],
     0
   )
+
   let cumulativeWeight = 0
   const targetWeight = hashInt % totalWeight
+
   for (const region of regions) {
     cumulativeWeight += modelPerRegionRequestWeights[model][region]
     if (cumulativeWeight > targetWeight) {
       return region
     }
   }
+
   return regions[0]
 }
 
