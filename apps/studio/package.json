--- conflicted
+++ resolved
@@ -22,11 +22,7 @@
     "prettier:write": "prettier --write ."
   },
   "dependencies": {
-<<<<<<< HEAD
     "@ai-sdk/openai": "^0.0.72",
-    "@aws-crypto/sha256-browser": "^3.0.0",
-=======
->>>>>>> 6c592dec
     "@dagrejs/dagre": "^1.0.4",
     "@graphiql/react": "^0.19.4",
     "@graphiql/toolkit": "^0.9.1",
