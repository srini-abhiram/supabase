--- conflicted
+++ resolved
@@ -6,24 +6,9 @@
 
 import MetaFaviconsPagesRouter from 'common/MetaFavicons/pages-router'
 import Head from 'next/head'
-<<<<<<< HEAD
-import { PortalToast } from 'ui'
-import { PromoToast } from 'ui-patterns/PromoToast'
-import { CommandProvider } from 'ui-patterns/CommandMenu'
-import { AuthContainer } from '~/features/auth/auth.client'
-import { QueryClientProvider } from '~/features/data/queryClient.client'
-import { ShortcutPreviewBuild } from '~/features/envs/staging.client'
-import { PageTelemetry } from '~/features/telemetry/telemetry.client'
-import { ThemeSandbox } from '~/features/ui/theme.client'
-import { ScrollRestoration } from '~/features/ui/helpers.scroll.client'
-import SiteLayout from '~/layouts/SiteLayout'
-import type { AppPropsWithLayout } from '~/types'
-import { DocsCommandMenu } from '~/components/CommandMenu'
-=======
 
 import type { AppPropsWithLayout } from '~/types'
 import { GlobalProviders } from '~/features/app.providers'
->>>>>>> e45c1b90
 
 function MyApp({ Component, pageProps }: AppPropsWithLayout) {
   return (
@@ -33,33 +18,10 @@
         <meta name="viewport" content="width=device-width, initial-scale=1.0" />
         <title>Supabase Docs</title>
       </Head>
-<<<<<<< HEAD
-      <QueryClientProvider>
-        <AuthContainer>
-          <PageTelemetry />
-          <ScrollRestoration />
-          <ThemeProvider defaultTheme="system" enableSystem disableTransitionOnChange>
-            <CommandProvider>
-              <div className="h-screen flex flex-col">
-                <SiteLayout>
-                  <PortalToast />
-                  <PromoToast />
-                  <Component {...pageProps} />
-                  <DocsCommandMenu />
-                </SiteLayout>
-                <ThemeSandbox />
-              </div>
-            </CommandProvider>
-          </ThemeProvider>
-        </AuthContainer>
-      </QueryClientProvider>
-    </ShortcutPreviewBuild>
-=======
       <GlobalProviders>
         <Component {...pageProps} />
       </GlobalProviders>
     </>
->>>>>>> e45c1b90
   )
 }
 
