--- conflicted
+++ resolved
@@ -1,24 +1,16 @@
-import { post } from 'lib/fetchWrappers'
+import { DefaultSeo } from 'next-seo'
 import { useRouter } from 'next/router'
 import { useEffect } from 'react'
 import { AppPropsWithLayout } from 'types'
 import { SearchProvider } from '~/components/DocSearch'
-<<<<<<< HEAD
+import Favicons from '~/components/Favicons'
 import { ThemeProvider } from '../components/Providers'
-=======
-import { DefaultSeo } from 'next-seo'
-import Favicons from '~/components/Favicons'
-import '../styles/main.scss?v=1.0.0'
-import '../styles/docsearch.scss'
->>>>>>> 53ef4ed2
 import '../styles/algolia-search.scss'
 import '../styles/ch.scss'
 import '../styles/docsearch.scss'
 import '../styles/main.scss?v=1.0.0'
 import '../styles/new-docs.scss'
 import '../styles/prism-okaidia.scss'
-
-import SiteLayout from '~/layouts/SiteLayout'
 
 function MyApp({ Component, pageProps }: AppPropsWithLayout) {
   const router = useRouter()
@@ -43,16 +35,6 @@
     }
   }, [router.events])
 
-<<<<<<< HEAD
-  const getLayout = Component.getLayout || ((page) => page)
-
-  return (
-    <ThemeProvider>
-      <SearchProvider>
-        <SiteLayout>{getLayout(<Component {...pageProps}></Component>)}</SiteLayout>
-      </SearchProvider>
-    </ThemeProvider>
-=======
   const SITE_TITLE = 'Supabase Documentation'
   const SITE_DESCRIPTION = 'The open source Firebase alternative.'
   const { basePath } = useRouter()
@@ -88,7 +70,6 @@
         </SearchProvider>
       </ThemeProvider>
     </>
->>>>>>> 53ef4ed2
   )
 }
 
