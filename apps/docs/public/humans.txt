TEAM

Supabase is 100% remote.

Alaister Young
Aleksi Immonen
Alexander Korotkov
Amy Q
Andrew Valleteau
Angelico de los Reyes
Ant Wilson
Ariuna K
Artur Zakirov
Beng Eu
Bo Lu
Bobbie Soedirgo
Carel de Waal
Chandana Anumula
Charis Lam
Chase Granberry
Chris Caruso
Chris Chandler
Chris Copplestone
Chris Gwilliams
Chris Stockton
Craig Cannon
Dave Wilson
Deji I
Div Arora
Divit D
Egor Romanov
Etienne Stalmans
Fabrizio Fenoglio
Francesco Sansalvadore
Greg P
Greg Richardson
Guilherme Souza
Haydn Maley
Hieu Pham
Illia Basalaiev
Inian P
Ivan Vasilov
Jenny Kibiri
Jess Shears
John Pena
Jon M
Jonny Summers-Muir
Jordi Enric
José Luis Ledesma
Joshen Lim
Julien Goux
Kamil Ogórek
Kang Ming Tay
Karan S
Karlo Ison
Kevin Brolly
Kevin Grüneberg
Lakshan Perera
Laura C
Laurence Isla
Long Hoang
Łukasz Niemier
Margarita Sandomirskaia
Mark Burggraf
<<<<<<< HEAD
Monica El Khoury
Mykhailo Mischa Lieibenson
=======
Monica Khoury
Nyannyacha
>>>>>>> 68adacbd
Oli R
Pamela Chia
Paul Caselton
Paul Cioanca
Paul Copplestone
Pavel Borisov
Peter Lyn
Qiao Han
Raminder Singh
Rodrigo Mansueli
Rory Wilding
Sam Rose
Sreyas Udayavarman
Stanislav M
Stephen Morgan
Steve Chavez
Stojan Dimitrovski
Supun Sudaraka Kalidasa
Terry Sutton
Thomas E
Thor Schaeff
Tom Ashley
Tom G
Tyler Hillery
Tyler Fontaine
Tyler Shukert
TzeYiing L
Wen Bo Xie
Yuri Santana
____________

JOBS

If you are interested in working with us check out the open roles here: https://supabase.com/careers

___________


TECHNOLOGIES

Supabase would not be possible without the work of some other amazing open source contributors.

- Postgres - https://www.postgresql.org/
- PostgREST - https://github.com/PostgREST
- Kong - https://github.com/kong/
- Next.js - https://nextjs.org/
- Tailwind CSS - https://tailwindcss.com/
- shadcn/ui - https://ui.shadcn.com/
- Phoenix - https://www.phoenixframework.org/
- GoTrue - https://github.com/netlify/gotrue<|MERGE_RESOLUTION|>--- conflicted
+++ resolved
@@ -62,13 +62,9 @@
 Łukasz Niemier
 Margarita Sandomirskaia
 Mark Burggraf
-<<<<<<< HEAD
-Monica El Khoury
+Monica Khoury
 Mykhailo Mischa Lieibenson
-=======
-Monica Khoury
 Nyannyacha
->>>>>>> 68adacbd
 Oli R
 Pamela Chia
 Paul Caselton
