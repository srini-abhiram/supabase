// import SupabaseJsV1Nav from 'data/nav/supabase-js/v1'
// import SupabaseJsV2Nav from 'data/nav/supabase-js/v2'
// import SupabaseDartV0Nav from 'data/nav/supabase-dart/v0'
// import SupabaseDartV1Nav from 'data/nav/supabase-dart/v1'
// import SupabaseCLINav from 'data/nav/supabase-cli'
// import SupabaseAPINav from 'data/nav/supabase-api'
// import AuthServerNav from 'data/nav/auth-server'
// import StorageServerNav from 'data/nav/storage-server'

import { NavMenu, References } from '../Navigation.types'

export const REFERENCES: References = {
  javascript: {
    name: 'supabase-js',
    library: 'supabase-js',
    versions: ['v2', 'v1'],
    icon: '/img/libraries/javascript-icon',
  },
  dart: {
    name: 'Flutter',
    library: 'supabase-dart',
    versions: ['v1', 'v0'],
    icon: '/docs/img/libraries/flutter-icon.svg',
  },
  cli: {
    name: 'CLI',
    library: undefined,
    versions: [],
    icon: '/docs/img/icons/cli-icon.svg',
  },
  api: {
    name: 'API',
    library: undefined,
    versions: [],
    icon: '/docs/img/icons/api-icon.svg',
  },
}

export const gettingstarted = {
  icon: 'getting-started',
  title: 'Getting Started',
  items: [
    { name: 'Features', url: '/guides/getting-started/features', items: [] },
    { name: 'Architecture', url: '/guides/getting-started/architecture', items: [] },
    {
      name: 'Framework Quickstarts',
      items: [
        { name: 'ReactJS', url: '/guides/getting-started/quickstarts/reactjs', items: [] },
        { name: 'NextJS', url: '/guides/getting-started/quickstarts/nextjs', items: [] },
        { name: 'Flutter', url: '/guides/getting-started/quickstarts/flutter', items: [] },
        { name: 'SvelteKit', url: '/guides/getting-started/quickstarts/sveltekit', items: [] },
        { name: 'SolidJS', url: '/guides/getting-started/quickstarts/solidjs', items: [] },
        { name: 'Vue', url: '/guides/getting-started/quickstarts/vue', items: [] },
      ],
    },
    {
      name: 'Web app tutorials',
      items: [
        {
          name: 'Next.js',
          url: '/guides/getting-started/tutorials/with-nextjs',
          items: [],
        },
        {
          name: 'React',
          url: '/guides/getting-started/tutorials/with-react',
          items: [],
        },
        {
          name: 'Vue 3',
          url: '/guides/getting-started/tutorials/with-vue-3',
          items: [],
        },
        {
          name: 'Nuxt 3',
          url: '/guides/getting-started/tutorials/with-nuxt-3',
          items: [],
        },
        {
          name: 'Angular',
          url: '/guides/getting-started/tutorials/with-angular',
          items: [],
        },
        {
          name: 'RedwoodJS',
          url: '/guides/getting-started/tutorials/with-redwoodjs',
          items: [],
        },
        {
          name: 'SolidJS',
          url: '/guides/getting-started/tutorials/with-solidjs',
          items: [],
        },
        {
          name: 'Svelte',
          url: '/guides/getting-started/tutorials/with-svelte',
          items: [],
        },
        {
          name: 'SvelteKit',
          url: '/guides/getting-started/tutorials/with-sveltekit',
          items: [],
        },
      ],
    },
    {
      name: 'Mobile tutorials',
      items: [
        {
          name: 'Flutter',
          url: '/guides/getting-started/tutorials/with-flutter',
          items: [],
        },
        {
          name: 'Expo',
          url: '/guides/getting-started/tutorials/with-expo',
          items: [],
        },

        {
          name: 'Ionic React',
          url: '/guides/getting-started/tutorials/with-ionic-react',
          items: [],
        },
        {
          name: 'Ionic Vue',
          url: '/guides/getting-started/tutorials/with-ionic-vue',
          items: [],
        },
        {
          name: 'Ionic Angular',
          url: '/guides/getting-started/tutorials/with-ionic-angular',
          items: [],
        },
      ],
    },
  ],
}

export const cli = {
  label: 'CLI',
  items: [
    { name: 'Overview', url: '/guides/cli', items: [] },
    { name: 'Local Development', url: '/guides/cli/local-development', items: [] },
    { name: 'Managing Environments', url: '/guides/cli/managing-environments', items: [] },
  ],
}

export const SocialLoginItems = [
  {
    name: 'Google',
    icon: '/docs/img/icons/google-icon',
    url: '/guides/auth/social-login/auth-google',
    items: [],
  },
  {
    name: 'Facebook',
    icon: '/docs/img/icons/facebook-icon',
    url: '/guides/auth/social-login/auth-facebook',
    items: [],
  },
  {
    name: 'Apple',
    icon: '/docs/img/icons/apple-icon',
    url: '/guides/auth/social-login/auth-apple',
    items: [],
  },
  {
    name: 'Azure',
    icon: '/docs/img/icons/microsoft-icon',
    url: '/guides/auth/social-login/auth-azure',
    items: [],
  },
  {
    name: 'Twitter',
    icon: '/docs/img/icons/twitter-icon',
    url: '/guides/auth/social-login/auth-twitter',
    items: [],
  },
  {
    name: 'GitHub',
    icon: '/docs/img/icons/github-icon',
    url: '/guides/auth/social-login/auth-github',
    items: [],
    isDarkMode: true,
  },
  {
    name: 'Gitlab',
    icon: '/docs/img/icons/gitlab-icon',
    url: '/guides/auth/social-login/auth-gitlab',
    items: [],
  },
  {
    name: 'Bitbucket',
    icon: '/docs/img/icons/bitbucket-icon',
    url: '/guides/auth/social-login/auth-bitbucket',
    items: [],
  },
  {
    name: 'Discord',
    icon: '/docs/img/icons/discord-icon',
    url: '/guides/auth/social-login/auth-discord',
    items: [],
  },
  {
    name: 'Keycloak',
    icon: '/docs/img/icons/keycloak-icon',
    url: '/guides/auth/social-login/auth-keycloak',
    items: [],
  },
  {
    name: 'LinkedIn',
    icon: '/docs/img/icons/linkedin-icon',
    url: '/guides/auth/social-login/auth-linkedin',
    items: [],
  },
  {
    name: 'Notion',
    icon: '/docs/img/icons/notion-icon',
    url: '/guides/auth/social-login/auth-notion',
    items: [],
  },
  {
    name: 'Slack',
    icon: '/docs/img/icons/slack-icon',
    url: '/guides/auth/social-login/auth-slack',
    items: [],
  },
  {
    name: 'Spotify',
    icon: '/docs/img/icons/spotify-icon',
    url: '/guides/auth/social-login/auth-spotify',
    items: [],
  },
  {
    name: 'Twitch',
    icon: '/docs/img/icons/twitch-icon',
    url: '/guides/auth/social-login/auth-twitch',
    items: [],
  },
  {
    name: 'WorkOS',
    icon: '/docs/img/icons/workos-icon',
    url: '/guides/auth/social-login/auth-workos',
    items: [],
  },
  {
    name: 'Zoom',
    icon: '/docs/img/icons/zoom-icon',
    url: '/guides/auth/social-login/auth-zoom',
    items: [],
  },
]

export const PhoneLoginsItems = [
  {
    name: 'MessageBird SMS Login',
    icon: '/docs/img/icons/messagebird-icon',
    linkDescription: 'Communication between businesses and their customers — across any channel.',
    url: '/guides/auth/phone-login/messagebird',
    items: [],
  },
  {
    name: 'Twilio SMS Login',
    icon: '/docs/img/icons/twilio-icon',
    url: '/guides/auth/phone-login/twilio',
    linkDescription: 'Customer engagement platform used by hundreds of thousands of businesses.',
    items: [],
  },
  {
    name: 'Vonage SMS Login',
    icon: '/docs/img/icons/vonage-icon',
    url: '/guides/auth/phone-login/vonage',
    linkDescription:
      'Vonage is a communication platform as a service (CPaaS) provider for consumers and businesses.',
    items: [],
    isDarkMode: true,
  },
]

export const auth = {
  icon: 'auth',
  label: 'Auth',
  items: [
    {
      name: 'Overview',
      url: '/guides/auth/overview',
    },
    {
      name: 'Authentication',
      url: undefined,
      items: [
        { name: 'Email Login', url: '/guides/auth/auth-email', items: [] },
        { name: 'Magic Link Login', url: '/guides/auth/auth-magic-link', items: [] },
        {
          name: 'Phone Login',
          url: '/guides/auth/phone-login',
          items: [...PhoneLoginsItems],
        },
        {
          name: 'Social Login',
          url: '/guides/auth/social-login',
          items: [...SocialLoginItems],
        },
        { name: 'Email Templates', url: '/guides/auth/auth-email-templates', items: [] },
      ],
    },
    {
      name: 'Authorization',
      url: undefined,
      items: [
        { name: 'Enable Captcha Protection', url: '/guides/auth/auth-captcha', items: [] },
        { name: 'Managing User Data', url: '/guides/auth/managing-user-data', items: [] },
        { name: 'Multi-Factor Authentication', url: '/guides/auth/auth-mfa', items: [] },
        { name: 'Row Level Security', url: '/guides/auth/row-level-security', items: [] },
        { name: 'Server-side Rendering', url: '/guides/auth/server-side-rendering', items: [] },
      ],
    },
    {
      name: 'Auth Helpers',
      url: undefined,
      items: [
        { name: 'Overview', url: '/guides/auth/auth-helpers', items: [] },
        { name: 'Auth UI', url: '/guides/auth/auth-helpers/auth-ui', items: [] },
        { name: 'Next.js', url: '/guides/auth/auth-helpers/nextjs', items: [] },
        {
          name: 'Next.js Server Components',
          url: '/guides/auth/auth-helpers/nextjs-server-components',
          items: [],
        },
        { name: 'Remix', url: '/guides/auth/auth-helpers/remix', items: [] },
        { name: 'SvelteKit', url: '/guides/auth/auth-helpers/sveltekit', items: [] },
      ],
    },
    {
      name: 'Deep Dive',
      url: undefined,
      items: [
        {
          name: 'Part One: JWTs',
          url: '/learn/auth-deep-dive/auth-deep-dive-jwts',
          items: [],
        },
        {
          name: 'Part Two: Row Level Security',
          url: '/learn/auth-deep-dive/auth-row-level-security',
          items: [],
        },
        { name: 'Part Three: Policies', url: '/learn/auth-deep-dive/auth-policies', items: [] },
        { name: 'Part Four: GoTrue', url: '/learn/auth-deep-dive/auth-gotrue', items: [] },
        {
          name: 'Part Five: Google OAuth',
          url: '/learn/auth-deep-dive/auth-google-oauth',
          items: [],
        },
      ],
    },
  ],
}

export const database = {
  icon: 'database',
  label: 'Database',
  url: '/guides/database',
  items: [
    { name: 'Database Connections', url: '/guides/database/connecting-to-postgres', items: [] },
    { name: 'Tables and Data', url: '/guides/database/tables', items: [] },
    { name: 'Database Functions', url: '/guides/database/functions', items: [] },
    { name: 'Database Webhooks', url: '/guides/database/webhooks', items: [] },
    { name: 'Full Text Search', url: '/guides/database/full-text-search', items: [] },
    { name: 'Database Testing', url: '/guides/database/testing', items: [] },
    {
      name: 'Serverless APIs',
      url: undefined,
      items: [
        { name: 'Overview', url: '/guides/api', items: [] },
        { name: 'Generating Types', url: '/guides/api/generating-types', items: [] },
      ],
    },
    {
      name: 'Extensions',
      url: undefined,
      items: [
        { name: 'Overview', url: '/guides/database/extensions', items: [] },
        {
          name: 'plv8: Javascript Language',
          url: '/guides/database/extensions/plv8',
          items: [],
        },
        { name: 'http: RESTful Client', url: '/guides/database/extensions/http', items: [] },
        {
          name: 'pg_cron: Job Scheduling',
          url: '/guides/database/extensions/pgcron',
          items: [],
        },
        {
          name: 'pg_net: Async Networking',
          url: '/guides/database/extensions/pgnet',
          items: [],
        },
        {
          name: 'PostGIS: Geo queries',
          url: '/guides/database/extensions/postgis',
          items: [],
        },
        { name: 'pgTAP: Unit Testing', url: '/guides/database/extensions/pgtap', items: [] },
        {
          name: 'uuid-ossp: Unique Identifiers',
          url: '/guides/database/extensions/uuid-ossp',
          items: [],
        },
      ],
    },
    {
      name: 'Configuration',
      url: undefined,
      items: [
        { name: 'Timeouts', url: '/guides/database/timeouts', items: [] },
        { name: 'Replication', url: '/guides/database/replication', items: [] },
        { name: 'Passwords', url: '/guides/database/managing-passwords', items: [] },
        { name: 'Timezones', url: '/guides/database/managing-timezones', items: [] },
      ],
    },
  ],
}

export const functions = {
  icon: 'functions',
  label: 'Edge Functions',
  url: '/guides/functions',
  items: [
    { name: 'Quickstart', url: '/guides/functions/quickstart', items: [] },
    { name: 'Auth', url: '/guides/functions/auth', items: [] },
    { name: 'CI/CD Workflow', url: '/guides/functions/cicd-workflow', items: [] },
    { name: 'CORS', url: '/guides/functions/cors', items: [] },
    { name: 'Debugging', url: '/guides/functions/debugging', items: [] },
    { name: 'Import Maps', url: '/guides/functions/import-maps', items: [] },
    { name: 'Local Development', url: '/guides/functions/local-development', items: [] },
    { name: 'Managing Secrets', url: '/guides/functions/secrets', items: [] },
    { name: 'Schedule Functions', url: '/guides/functions/schedule-functions', items: [] },
    {
      name: 'Examples',
      url: '/guides/functions/examples',
      items: [
        {
          name: 'Cloudflare Turnstile',
          url: '/guides/functions/examples/cloudflare-turnstile',
          items: [],
        },
        { name: 'GitHub Actions', url: '/guides/functions/examples/github-actions', items: [] },
        { name: 'OG Image', url: '/guides/functions/examples/og-image', items: [] },
        { name: 'Storage Caching', url: '/guides/functions/examples/storage-caching', items: [] },
        { name: 'Stripe Webhooks', url: '/guides/functions/examples/stripe-webhooks', items: [] },
        { name: 'Telegram Bot', url: '/guides/functions/examples/telegram-bot', items: [] },
      ],
    },
  ],
}

export const realtime = {
  icon: 'realtime',
  label: 'Realtime',
  url: '/guides/realtime',
  items: [
    { name: 'Overview', url: '/guides/realtime', items: [] },
    { name: 'Quickstart', url: '/guides/realtime/quickstart', items: [] },
    {
      name: 'Channels',
      url: undefined,
      items: [
        { name: 'Postgres Changes', url: '/guides/realtime/postgres-changes', items: [] },
        { name: 'Rate Limits', url: '/guides/realtime/rate-limits', items: [] },
      ],
    },
  ],
}

export const storage = {
  icon: 'storage',
  label: 'Storage',
  url: '/guides/storage',
  items: [
    { name: 'Overview', url: '/guides/storage', items: [] },
    { name: 'Quickstart', url: '/guides/storage/quickstart', items: [] },
    { name: 'Access Control', url: '/guides/storage/access-control', items: [] },
    { name: 'CDN', url: '/guides/storage/cdn', items: [] },
    { name: 'Image Transformations', url: '/guides/storage/image-transformations', items: [] },
  ],
}

export const supabase_cli = {
  icon: 'reference-cli',
  title: 'Supabase CLI',
  url: '/guides/cli',
  items: [
    { name: 'Overview', url: '/guides/cli', items: [] },
    { name: 'Local Development', url: '/guides/cli/local-development', items: [] },
    { name: 'Managing Environments', url: '/guides/cli/managing-environments', items: [] },
    {
      name: 'Reference',
      url: undefined,
      items: [
        { name: 'Commands', url: '/reference/cli/introduction', items: [] },
        { name: 'Configuration', url: '/reference/cli/config', items: [] },
      ],
    },
  ],
}

export const platform = {
  icon: 'platform',
  label: 'Platform',
  url: '/guides/platform',
  items: [
    {
      name: 'Add-ons',
      url: undefined,
      items: [
        { name: 'Compute Add-ons', url: '/guides/platform/compute-add-ons', items: [] },
        { name: 'Custom Domains', url: '/guides/platform/custom-domains', items: [] },
        { name: 'Database Backups', url: '/guides/platform/backups', items: [] },
      ],
    },
    {
      name: 'Platform Management',
      url: undefined,
      items: [
        { name: 'Access Control', url: '/guides/platform/access-control', items: [] },
        { name: 'Database Usage', url: '/guides/platform/database-usage', items: [] },
        { name: 'HTTP Status Codes', url: '/guides/platform/http-status-codes', items: [] },
        { name: 'Logging', url: '/guides/platform/logs', items: [] },
        { name: 'Metrics', url: '/guides/platform/metrics', items: [] },
        {
          name: 'Migrating and Upgrading',
          url: '/guides/platform/migrating-and-upgrading-projects',
          items: [],
        },
        { name: 'Network Restrictions', url: '/guides/platform/network-restrictions', items: [] },
        { name: 'Performance Tuning', url: '/guides/platform/performance', items: [] },
        { name: 'Permissions', url: '/guides/platform/permissions', items: [] },
      ],
    },
    {
      name: 'Single sign-on',
      url: undefined,
      items: [
        {
          name: 'Enable SSO for your organization',
          url: '/guides/platform/sso',
          items: [],
        },
        { name: 'SSO with Azure AD', url: '/guides/platform/sso/azure', items: [] },
        {
          name: 'SSO with Google Workspace',
          url: '/guides/platform/sso/gsuite',
          items: [],
        },
        { name: 'SSO with Okta', url: '/guides/platform/sso/okta', items: [] },
      ],
    },
    {
      name: 'Go-live Checklist',
      url: undefined,
      items: [{ name: 'Production Readiness', url: '/guides/platform/going-into-prod', items: [] }],
    },
    {
      name: 'Troubleshooting',
      url: undefined,
      items: [
        {
          name: 'HTTP and Project Issues',
          url: '/guides/platform/troubleshooting',
          items: [],
        },
      ],
    },
  ],
}

export const resources = {
  icon: 'resources',
  label: 'Resources',
  url: '/guides/resources',
  items: [
    // removing until the examples page is reworked
    // { name: 'Examples', url: '/guides/resources/examples', items: [] },
    { name: 'Glossary', url: '/guides/resources/glossary', items: [] },
    {
      name: 'Migrate to Supabase',
      url: '/guides/resources/migrating-to-supabase',
      items: [
        {
          name: 'Firebase Auth',
          url: '/guides/resources/migrating-to-supabase/firebase-auth',
          items: [],
        },
        {
          name: 'Firestore Data',
          url: '/guides/resources/migrating-to-supabase/firestore-data',
          items: [],
        },
        {
          name: 'Firebase Storage',
          url: '/guides/resources/migrating-to-supabase/firebase-storage',
          items: [],
        },
        {
          name: 'Heroku',
          url: '/guides/resources/migrating-to-supabase/heroku',
          items: [],
        },
      ],
    },
<<<<<<< HEAD
    {
      name: 'Supabase CLI',
      items: [
        {
          name: 'Overview',
          url: '/guides/resources/supabase-cli',
          items: [],
        },
        {
          name: 'Local Development',
          url: '/guides/resources/supabase-cli/local-development',
          items: [],
        },
        {
          name: 'Managing Environments',
          url: '/guides/resources/supabase-cli/managing-environments',
          items: [],
        },
      ],
    },
    {
      name: 'Postgres resources',
      url: undefined,
      items: [
        { name: 'Basics', url: '/guides/resources/postgres' },
        { name: 'Managing Postgres Databases', url: '/' },
        { name: 'RLS Policies', url: '/' },
        { name: '...', url: '/' },
        {
          name: 'Child 1',
          url: '/guides/resources/postgres/child1',
          items: [
            {
              name: 'grandchild1',
              url: '/guides/resources/postgres/child1/grandchild1',
              items: [],
            },
          ],
        },
        {
          name: 'Child 2',
          url: '/guides/resources/postgres/child2',
          items: [
            {
              name: 'grandchild2',
              url: '/guides/resources/postgres/child2/grandchild2',
              items: [],
            },
          ],
        },
      ],
    },
=======
>>>>>>> a4edb113
  ],
}

export const self_hosting = {
  title: 'Self-Hosting',
  icon: 'resources',
  url: '/guides/self-hosting',
  items: [
    { name: 'Overview', url: '/guides/self-hosting', items: [] },
    { name: 'Self-Hosting with Docker', url: '/guides/self-hosting/docker', items: [] },
    {
      name: 'Auth Server',
      items: [
        { name: 'Reference', url: '/reference/self-hosting-auth/introduction', items: [] },
        { name: 'Configuration', url: '/guides/self-hosting/auth/config', items: [] },
      ],
    },
    {
      name: 'Storage Server',
      items: [
        { name: 'Reference', url: '/reference/self-hosting-storage/introduction', items: [] },
        { name: 'Configuration', url: '/guides/self-hosting/storage/config', items: [] },
      ],
    },
    {
      name: 'Realtime Server',
      items: [
        { name: 'Reference', url: '/reference/self-hosting-realtime/introduction', items: [] },
        { name: 'Configuration', url: '/guides/self-hosting/realtime/config', items: [] },
      ],
    },
  ],
}

export const migrate = {
  label: 'Migrate to Supabase',
  url: '/guides/migrate',
  items: [
    { name: 'Firebase Auth', url: '/guides/migrations/firebase-auth', items: [] },
    { name: 'Firestore Data', url: '/guides/migrations/firestore-data', items: [] },
    { name: 'Firebase Storage', url: '/guides/migrations/firebase-storage', items: [] },
    { name: 'Heroku', url: '/guides/migrations/heroku', items: [] },
  ],
}

export const integrations = {
  icon: 'integrations',
  label: 'Integrations',
  url: '/guides/integrations',
  items: [
    { name: 'Overview', url: '/guides/integrations/integrations', items: [] },
    {
      name: 'Auth',
      url: undefined,
      items: [
        {
          name: 'Auth0',
          url: '/guides/integrations/auth0',
          items: [],
        },
        { name: 'Authsignal', url: '/guides/integrations/authsignal', items: [] },
        { name: 'Clerk', url: '/guides/integrations/clerk', items: [] },
        { name: 'keyri', url: '/guides/integrations/keyri', items: [] },
        { name: 'Stytch', url: '/guides/integrations/stytch', items: [] },
        { name: 'SuperTokens', url: '/guides/integrations/supertokens', items: [] },
      ],
    },
    {
      name: 'Caching / Offline-first',
      url: undefined,
      items: [{ name: 'Polyscale', url: '/guides/integrations/polyscale', items: [] }],
    },
    {
      name: 'Developer Tools',
      url: undefined,
      items: [
        { name: 'Estuary', url: '/guides/integrations/estuary', items: [] },
        { name: 'pgMustard', url: '/guides/integrations/pgmustard', items: [] },
        { name: 'Prisma', url: '/guides/integrations/prisma', items: [] },
        { name: 'Sequin', url: '/guides/integrations/sequin', items: [] },
        { name: 'Snaplet', url: '/guides/integrations/snaplet', items: [] },
        { name: 'Vercel', url: '/guides/integrations/vercel', items: [] },
        { name: 'WeWeb', url: '/guides/integrations/weweb', items: [] },
        { name: 'Zuplo', url: '/guides/integrations/zuplo', items: [] },
      ],
    },
    {
      name: 'Low-code',
      url: undefined,
      items: [
        { name: 'Appsmith', url: '/guides/integrations/appsmith', items: [] },
        { name: 'Dashibase', url: '/guides/integrations/dashibase', items: [] },
        { name: 'DhiWise', url: '/guides/integrations/dhiwise', items: [] },
        { name: 'Directus', url: '/guides/integrations/directus', items: [] },
        { name: 'Draftbit', url: '/guides/integrations/draftbit', items: [] },
        { name: 'Plasmic', url: '/guides/integrations/plasmic', items: [] },
        { name: 'ILLA', url: '/guides/integrations/illa', items: [] },
      ],
    },
    {
      name: 'Messaging',
      url: undefined,
      items: [{ name: 'OneSignal', url: '/guides/integrations/onesignal', items: [] }],
    },
  ],
}

export const reference = {
  title: 'API Reference',
  icon: 'reference',
  items: [
    {
      name: 'Client libraries',
      items: [
        {
          name: 'supabase-js',
          url: '/reference/javascript/start',
          level: 'reference_javascript',
          items: [],
          icon: '/img/icons/menu/reference-javascript',
        },
        {
          name: 'supabase-dart',
          url: '/reference/dart/start',
          level: 'reference_dart',
          items: [],
          icon: '/img/icons/menu/reference-dart',
        },
        // {
        //   name: 'supabase-python',
        //   url: '/reference/python/start',
        //   level: 'reference_python',
        //   items: [],
        //   icon: '/img/icons/menu/reference-javascript',
        // },
      ],
    },
    {
      name: 'Other tools',
      items: [
        {
          name: 'Supabase CLI',
          url: '/reference/cli/start',
          items: [],
          icon: '/img/icons/menu/reference-cli',
        },
        {
          name: 'Management API',
          url: '/reference/javascript',
          items: [],
          icon: '/img/icons/menu/reference-api',
        },
      ],
    },
  ],
}

export const reference_javascript_v1 = {
  icon: 'reference-javascript',
  title: 'javascript',
  url: '/guides/reference/javascript',
  parent: '/reference',
}

export const reference_javascript_v2 = {
  icon: 'reference-javascript',
  title: 'javascript',
  url: '/guides/reference/javascript',
  parent: '/reference',
}

export const reference_dart_v0 = {
  icon: 'reference-dart',
  title: 'Flutter',
  url: '/guides/reference/dart',
  parent: '/reference',
}
export const reference_dart_v1 = {
  icon: 'reference-dart',
  title: 'Flutter',
  url: '/guides/reference/dart',
  parent: '/reference',
}

export const reference_python_v2 = {
  icon: 'reference-python',
  title: 'Python',
  url: '/guides/reference/python',
  parent: '/reference',
}

export const reference_cli = {
  icon: 'reference-cli',
  title: 'Supabase CLI',
  url: '/guides/reference/cli',
  parent: '/',
}
export const reference_api = {
  icon: 'reference-api',
  title: 'Management API',
  url: '/guides/reference/api',
  parent: '/reference',
}

export const reference_self_hosting_auth = {
  icon: 'reference-auth',
  title: 'Self-Hosting Auth',
  url: '/guides/reference/self-hosting/auth',
  parent: '/reference',
}

export const reference_self_hosting_storage = {
  icon: 'reference-storage',
  title: 'Self-Hosting Storage',
  url: '/guides/reference/self-hosting/storage',
  parent: '/reference',
}

export const reference_self_hosting_realtime = {
  icon: 'reference-auth',
  title: 'Self-Hosting Realtime',
  url: '/guides/reference/self-hosting/realtime',
  parent: '/reference',
}

// export const reference: [
//   {
//     label: 'Official'
//     items: [
//       { name: 'Reference Documentation'; url: '/reference'; items: [] },
//       { name: 'Supabase JavaScript Library'; url: '/reference/javascript'; items: [] },
//       { name: 'Supabase Flutter Library'; url: '/reference/dart'; items: [] },
//       { name: 'Supabase CLI'; url: '/reference/cli'; items: [] },
//       { name: 'Management API'; url: '/reference/api'; items: [] }
//     ]
//   },
//   {
//     label: 'Self-hosting'
//     items: [
//       { name: 'Auth Server'; url: '/reference/auth'; items: [] },
//       { name: 'Storage Server'; url: '/reference/storage'; items: [] }
//     ]
//   }
//     {
//       label: 'Clients',
//       items: [
//         { name: 'Auth Server', url: '/reference/auth', items: [] },
//         { name: 'Storage Server', url: '/reference/storage', items: [] },
//       ],
//     },
//   'reference/javascript': SupabaseJsV2Nav,
//   'reference/javascript/v1': SupabaseJsV1Nav,
//   'reference/dart': SupabaseDartV1Nav,
//   'reference/dart/v0': SupabaseDartV0Nav,
//   'reference/cli': SupabaseCLINav,
//   'reference/api': SupabaseAPINav,
//   'reference/auth': AuthServerNav,
//   'reference/storage': StorageServerNav,
// ]

export const references = [
  {
    label: 'Client libraries',
    items: [
      {
        label: 'supabase-js',
        versions: ['v2', 'v1'],
        description: 'something about the reference',
        icon: '/docs/img/icons/javascript-icon.svg',
        url: '/reference/javascript/start',
      },
      {
        label: 'supabase-py',
        description: 'something about the reference',
        icon: '/docs/img/icons/python-icon.svg',
        url: '/reference/python/start',
      },
      {
        label: 'supabase-dart',
        versions: ['v1', 'v0'],
        description: 'something about the reference',
        icon: '/docs/img/icons/dart-icon.svg',
        url: '/reference/dart/start',
      },
    ],
  },
  {
    label: 'Platform Tools',
    items: [
      {
        label: 'CLI',
        description: 'something about the reference',
        icon: '/docs/img/icons/cli-icon.svg',
        url: '/reference/cli/start',
      },
      {
        label: 'Management API',
        description: 'something about the reference',
        icon: '/docs/img/icons/api-icon.svg',
        url: '/reference/management-api/start',
      },
    ],
  },
  {
    label: 'Self-Hosting',
    items: [
      {
        label: 'Auth server',
        description: 'something about the reference',
        icon: '/docs/img/icons/menu/auth.svg',
        url: '/reference/auth/start',
      },
      {
        label: 'Storage server',
        description: 'something about the reference',
        icon: '/docs/img/icons/menu/storage.svg',
        url: '/reference/storage/start',
      },
      {
        label: 'Realtime server',
        description: 'something about the reference',
        icon: '/docs/img/icons/menu/realtime.svg',
        url: '/reference/realtime/start',
      },
    ],
  },
]<|MERGE_RESOLUTION|>--- conflicted
+++ resolved
@@ -611,7 +611,6 @@
         },
       ],
     },
-<<<<<<< HEAD
     {
       name: 'Supabase CLI',
       items: [
@@ -664,8 +663,6 @@
         },
       ],
     },
-=======
->>>>>>> a4edb113
   ],
 }
 
