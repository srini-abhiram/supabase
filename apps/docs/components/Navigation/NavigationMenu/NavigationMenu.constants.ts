// import SupabaseJsV1Nav from 'data/nav/supabase-js/v1'
// import SupabaseJsV2Nav from 'data/nav/supabase-js/v2'
// import SupabaseDartV0Nav from 'data/nav/supabase-dart/v0'
// import SupabaseDartV1Nav from 'data/nav/supabase-dart/v1'
// import SupabaseCLINav from 'data/nav/supabase-cli'
// import SupabaseAPINav from 'data/nav/supabase-api'
// import AuthServerNav from 'data/nav/auth-server'
// import StorageServerNav from 'data/nav/storage-server'

import { NavMenu, References } from '../Navigation.types'

export const REFERENCES: References = {
  javascript: {
    name: 'supabase-js',
    library: 'supabase-js',
    versions: ['v2', 'v1'],
    icon: '/img/libraries/javascript-icon',
  },
  dart: {
    name: 'Flutter',
    library: 'supabase-dart',
    versions: ['v1', 'v0'],
    icon: '/docs/img/libraries/flutter-icon.svg',
  },
  csharp: {
    name: 'C#',
    library: 'supabase-csharp',
    versions: ['v0'],
    icon: '/docs/img/libraries/c-sharp-icon.svg',
  },
  cli: {
    name: 'CLI',
    library: undefined,
    versions: [],
    icon: '/docs/img/icons/cli-icon.svg',
  },
  api: {
    name: 'API',
    library: undefined,
    versions: [],
    icon: '/docs/img/icons/api-icon.svg',
  },
}

export const gettingstarted = {
  icon: 'getting-started',
  title: 'Getting Started',
  items: [
    { name: 'Features', url: '/guides/getting-started/features', items: [] },
    { name: 'Architecture', url: '/guides/getting-started/architecture', items: [] },
    {
      name: 'Framework Quickstarts',
      items: [
        { name: 'ReactJS', url: '/guides/getting-started/quickstarts/reactjs', items: [] },
        { name: 'NextJS', url: '/guides/getting-started/quickstarts/nextjs', items: [] },
        { name: 'Flutter', url: '/guides/getting-started/quickstarts/flutter', items: [] },
        { name: 'SvelteKit', url: '/guides/getting-started/quickstarts/sveltekit', items: [] },
      ],
    },
    {
      name: 'Web app tutorials',
      items: [
        {
          name: 'Next.js',
          url: '/guides/getting-started/tutorials/with-nextjs',
          items: [],
        },
        {
          name: 'React',
          url: '/guides/getting-started/tutorials/with-react',
          items: [],
        },
        {
          name: 'Vue 3',
          url: '/guides/getting-started/tutorials/with-vue-3',
          items: [],
        },
        {
          name: 'Nuxt 3',
          url: '/guides/getting-started/tutorials/with-nuxt-3',
          items: [],
        },
        {
          name: 'Angular',
          url: '/guides/getting-started/tutorials/with-angular',
          items: [],
        },
        {
          name: 'RedwoodJS',
          url: '/guides/getting-started/tutorials/with-redwoodjs',
          items: [],
        },
        {
          name: 'SolidJS',
          url: '/guides/getting-started/tutorials/with-solidjs',
          items: [],
        },
        {
          name: 'Svelte',
          url: '/guides/getting-started/tutorials/with-svelte',
          items: [],
        },
        {
          name: 'SvelteKit',
          url: '/guides/getting-started/tutorials/with-sveltekit',
          items: [],
        },
      ],
    },
    {
      name: 'Mobile tutorials',
      items: [
        {
          name: 'Flutter',
          url: '/guides/getting-started/tutorials/with-flutter',
          items: [],
        },
        {
          name: 'Expo',
          url: '/guides/getting-started/tutorials/with-expo',
          items: [],
        },

        {
          name: 'Ionic React',
          url: '/guides/getting-started/tutorials/with-ionic-react',
          items: [],
        },
        {
          name: 'Ionic Vue',
          url: '/guides/getting-started/tutorials/with-ionic-vue',
          items: [],
        },
        {
          name: 'Ionic Angular',
          url: '/guides/getting-started/tutorials/with-ionic-angular',
          items: [],
        },
      ],
    },
  ],
}

export const cli = {
  label: 'CLI',
  items: [
    { name: 'Overview', url: '/guides/cli', items: [] },
    { name: 'Local Development', url: '/guides/cli/local-development', items: [] },
    { name: 'Managing Environments', url: '/guides/cli/managing-environments', items: [] },
  ],
}

export const SocialLoginItems = [
  {
    name: 'Google',
    icon: '/docs/img/icons/google-icon',
    url: '/guides/auth/social-login/auth-google',
    items: [],
  },
  {
    name: 'Facebook',
    icon: '/docs/img/icons/facebook-icon',
    url: '/guides/auth/social-login/auth-facebook',
    items: [],
  },
  {
    name: 'Apple',
    icon: '/docs/img/icons/apple-icon',
    url: '/guides/auth/social-login/auth-apple',
    items: [],
  },
  {
    name: 'Azure',
    icon: '/docs/img/icons/microsoft-icon',
    url: '/guides/auth/social-login/auth-azure',
    items: [],
  },
  {
    name: 'Twitter',
    icon: '/docs/img/icons/twitter-icon',
    url: '/guides/auth/social-login/auth-twitter',
    items: [],
  },
  {
    name: 'GitHub',
    icon: '/docs/img/icons/github-icon',
    url: '/guides/auth/social-login/auth-github',
    items: [],
    isDarkMode: true,
  },
  {
    name: 'Gitlab',
    icon: '/docs/img/icons/gitlab-icon',
    url: '/guides/auth/social-login/auth-gitlab',
    items: [],
  },
  {
    name: 'Bitbucket',
    icon: '/docs/img/icons/bitbucket-icon',
    url: '/guides/auth/social-login/auth-bitbucket',
    items: [],
  },
  {
    name: 'Discord',
    icon: '/docs/img/icons/discord-icon',
    url: '/guides/auth/social-login/auth-discord',
    items: [],
  },
  {
    name: 'Keycloak',
    icon: '/docs/img/icons/keycloak-icon',
    url: '/guides/auth/social-login/auth-keycloak',
    items: [],
  },
  {
    name: 'LinkedIn',
    icon: '/docs/img/icons/linkedin-icon',
    url: '/guides/auth/social-login/auth-linkedin',
    items: [],
  },
  {
    name: 'Notion',
    icon: '/docs/img/icons/notion-icon',
    url: '/guides/auth/social-login/auth-notion',
    items: [],
  },
  {
    name: 'Slack',
    icon: '/docs/img/icons/slack-icon',
    url: '/guides/auth/social-login/auth-slack',
    items: [],
  },
  {
    name: 'Spotify',
    icon: '/docs/img/icons/spotify-icon',
    url: '/guides/auth/social-login/auth-spotify',
    items: [],
  },
  {
    name: 'Twitch',
    icon: '/docs/img/icons/twitch-icon',
    url: '/guides/auth/social-login/auth-twitch',
    items: [],
  },
  {
    name: 'WorkOS',
    icon: '/docs/img/icons/workos-icon',
    url: '/guides/auth/social-login/auth-workos',
    items: [],
  },
  {
    name: 'Zoom',
    icon: '/docs/img/icons/zoom-icon',
    url: '/guides/auth/social-login/auth-zoom',
    items: [],
  },
]

export const PhoneLoginsItems = [
  {
    name: 'MessageBird SMS Login',
    icon: '/docs/img/icons/messagebird-icon',
    linkDescription: 'Communication between businesses and their customers — across any channel.',
    url: '/guides/auth/phone-login/messagebird',
    items: [],
  },
  {
    name: 'Twilio SMS Login',
    icon: '/docs/img/icons/twilio-icon',
    url: '/guides/auth/phone-login/twilio',
    linkDescription: 'Customer engagement platform used by hundreds of thousands of businesses.',
    items: [],
  },
  {
    name: 'Vonage SMS Login',
    icon: '/docs/img/icons/vonage-icon',
    url: '/guides/auth/phone-login/vonage',
    linkDescription:
      'Vonage is a communication platform as a service (CPaaS) provider for consumers and businesses.',
    items: [],
    isDarkMode: true,
  },
]

export const auth = {
  icon: 'auth',
  label: 'Auth',
  items: [
    {
      name: 'Overview',
      url: '/guides/auth/overview',
    },
    {
      name: 'Authentication',
      url: undefined,
      items: [
        { name: 'Email Login', url: '/guides/auth/auth-email', items: [] },
        { name: 'Magic Link Login', url: '/guides/auth/auth-magic-link', items: [] },
        {
          name: 'Phone Login',
          url: '/guides/auth/phone-login',
          items: [...PhoneLoginsItems],
        },
        {
          name: 'Social Login',
          url: '/guides/auth/social-login',
          items: [...SocialLoginItems],
        },
        { name: 'Email Templates', url: '/guides/auth/auth-email-templates', items: [] },
      ],
    },
    {
      name: 'Authorization',
      url: undefined,
      items: [
        { name: 'Enable Captcha Protection', url: '/guides/auth/auth-captcha', items: [] },
        { name: 'Managing User Data', url: '/guides/auth/managing-user-data', items: [] },
        { name: 'Multi-Factor Authentication', url: '/guides/auth/auth-mfa', items: [] },
        { name: 'Row Level Security', url: '/guides/auth/row-level-security', items: [] },
        { name: 'Server-side Rendering', url: '/guides/auth/server-side-rendering', items: [] },
      ],
    },
    {
      name: 'Auth Helpers',
      url: undefined,
      items: [
        { name: 'Overview', url: '/guides/auth/auth-helpers', items: [] },
        { name: 'Auth UI', url: '/guides/auth/auth-helpers/auth-ui', items: [] },
        { name: 'Next.js', url: '/guides/auth/auth-helpers/nextjs', items: [] },
        {
          name: 'Next.js Server Components',
          url: '/guides/auth/auth-helpers/nextjs-server-components',
          items: [],
        },
        { name: 'Remix', url: '/guides/auth/auth-helpers/remix', items: [] },
        { name: 'SvelteKit', url: '/guides/auth/auth-helpers/sveltekit', items: [] },
      ],
    },
    {
      name: 'Deep Dive',
      url: undefined,
      items: [
        {
          name: 'Part One: JWTs',
          url: '/learn/auth-deep-dive/auth-deep-dive-jwts',
          items: [],
        },
        {
          name: 'Part Two: Row Level Security',
          url: '/learn/auth-deep-dive/auth-row-level-security',
          items: [],
        },
        { name: 'Part Three: Policies', url: '/learn/auth-deep-dive/auth-policies', items: [] },
        { name: 'Part Four: GoTrue', url: '/learn/auth-deep-dive/auth-gotrue', items: [] },
        {
          name: 'Part Five: Google OAuth',
          url: '/learn/auth-deep-dive/auth-google-oauth',
          items: [],
        },
      ],
    },
  ],
}

export const database = {
  icon: 'database',
  label: 'Database',
  url: '/guides/database',
  items: [
    { name: 'Database Connections', url: '/guides/database/connecting-to-postgres', items: [] },
    { name: 'Tables and Data', url: '/guides/database/tables', items: [] },
    { name: 'Database Functions', url: '/guides/database/functions', items: [] },
    { name: 'Database Webhooks', url: '/guides/database/webhooks', items: [] },
    { name: 'Full Text Search', url: '/guides/database/full-text-search', items: [] },
    { name: 'Database Testing', url: '/guides/database/testing', items: [] },
    {
      name: 'Serverless APIs',
      url: undefined,
      items: [
        { name: 'Overview', url: '/guides/api', items: [] },
        { name: 'Generating Types', url: '/guides/api/generating-types', items: [] },
      ],
    },
    {
      name: 'Extensions',
      url: undefined,
      items: [
        { name: 'Overview', url: '/guides/database/extensions', items: [] },
        {
          name: 'plv8: Javascript Language',
          url: '/guides/database/extensions/plv8',
          items: [],
        },
        { name: 'http: RESTful Client', url: '/guides/database/extensions/http', items: [] },
        {
          name: 'pg_cron: Job Scheduling',
          url: '/guides/database/extensions/pgcron',
          items: [],
        },
        {
          name: 'pg_net: Async Networking',
          url: '/guides/database/extensions/pgnet',
          items: [],
        },
        {
          name: 'PostGIS: Geo queries',
          url: '/guides/database/extensions/postgis',
          items: [],
        },
        { name: 'pgTAP: Unit Testing', url: '/guides/database/extensions/pgtap', items: [] },
        {
          name: 'uuid-ossp: Unique Identifiers',
          url: '/guides/database/extensions/uuid-ossp',
          items: [],
        },
      ],
    },
    {
      name: 'Configuration',
      url: undefined,
      items: [
        { name: 'Timeouts', url: '/guides/database/timeouts', items: [] },
        { name: 'Replication', url: '/guides/database/replication', items: [] },
        { name: 'Passwords', url: '/guides/database/managing-passwords', items: [] },
        { name: 'Timezones', url: '/guides/database/managing-timezones', items: [] },
      ],
    },
  ],
}

export const functions = {
  icon: 'functions',
  label: 'Edge Functions',
  url: '/guides/functions',
  items: [
    { name: 'Quickstart', url: '/guides/functions/quickstart', items: [] },
    { name: 'Auth', url: '/guides/functions/auth', items: [] },
    { name: 'CI/CD Workflow', url: '/guides/functions/cicd-workflow', items: [] },
    { name: 'CORS', url: '/guides/functions/cors', items: [] },
    { name: 'Debugging', url: '/guides/functions/debugging', items: [] },
    { name: 'Import Maps', url: '/guides/functions/import-maps', items: [] },
    { name: 'Local Development', url: '/guides/functions/local-development', items: [] },
    { name: 'Managing Secrets', url: '/guides/functions/secrets', items: [] },
    { name: 'Schedule Functions', url: '/guides/functions/schedule-functions', items: [] },
    {
      name: 'Examples',
      url: '/guides/functions/examples',
      items: [
        {
          name: 'Cloudflare Turnstile',
          url: '/guides/functions/examples/cloudflare-turnstile',
          items: [],
        },
        { name: 'GitHub Actions', url: '/guides/functions/examples/github-actions', items: [] },
        { name: 'OG Image', url: '/guides/functions/examples/og-image', items: [] },
        { name: 'Storage Caching', url: '/guides/functions/examples/storage-caching', items: [] },
        { name: 'Stripe Webhooks', url: '/guides/functions/examples/stripe-webhooks', items: [] },
        { name: 'Telegram Bot', url: '/guides/functions/examples/telegram-bot', items: [] },
      ],
    },
  ],
}

export const realtime = {
  icon: 'realtime',
  label: 'Realtime',
  url: '/guides/realtime',
  items: [
    { name: 'Overview', url: '/guides/realtime', items: [] },
    { name: 'Quickstart', url: '/guides/realtime/quickstart', items: [] },
    {
      name: 'Channels',
      url: undefined,
      items: [
        { name: 'Postgres Changes', url: '/guides/realtime/postgres-changes', items: [] },
        { name: 'Rate Limits', url: '/guides/realtime/rate-limits', items: [] },
      ],
    },
  ],
}

export const storage = {
  icon: 'storage',
  label: 'Storage',
  url: '/guides/storage',
  items: [
    { name: 'Overview', url: '/guides/storage', items: [] },
    { name: 'Quickstart', url: '/guides/storage/quickstart', items: [] },
    { name: 'Access Control', url: '/guides/storage/access-control', items: [] },
    { name: 'CDN', url: '/guides/storage/cdn', items: [] },
    { name: 'Image Transformations', url: '/guides/storage/image-transformations', items: [] },
  ],
}

export const platform = {
  icon: 'platform',
  label: 'Platform',
  url: '/guides/platform',
  items: [
    {
      name: 'Add-ons',
      url: undefined,
      items: [
        { name: 'Compute Add-ons', url: '/guides/platform/compute-add-ons', items: [] },
        { name: 'Custom Domains', url: '/guides/platform/custom-domains', items: [] },
        { name: 'Database Backups', url: '/guides/platform/backups', items: [] },
      ],
    },
    {
      name: 'Platform Management',
      url: undefined,
      items: [
        { name: 'Access Control', url: '/guides/platform/access-control', items: [] },
        { name: 'Database Usage', url: '/guides/platform/database-usage', items: [] },
        { name: 'HTTP Status Codes', url: '/guides/platform/http-status-codes', items: [] },
        { name: 'Logging', url: '/guides/platform/logs', items: [] },
        { name: 'Metrics', url: '/guides/platform/metrics', items: [] },
        {
          name: 'Migrating and Upgrading',
          url: '/guides/platform/migrating-and-upgrading-projects',
          items: [],
        },
        { name: 'Network Restrictions', url: '/guides/platform/network-restrictions', items: [] },
        { name: 'Performance Tuning', url: '/guides/platform/performance', items: [] },
        { name: 'Permissions', url: '/guides/platform/permissions', items: [] },
      ],
    },
    {
      name: 'Single sign-on',
      url: undefined,
      items: [
        {
          name: 'Enable SSO for your organization',
          url: '/guides/platform/sso',
          items: [],
        },
        { name: 'SSO with Azure AD', url: '/guides/platform/sso/azure', items: [] },
        {
          name: 'SSO with Google Workspace',
          url: '/guides/platform/sso/gsuite',
          items: [],
        },
        { name: 'SSO with Okta', url: '/guides/platform/sso/okta', items: [] },
      ],
    },
    {
      name: 'Go-live Checklist',
      url: undefined,
      items: [{ name: 'Production Readiness', url: '/guides/platform/going-into-prod', items: [] }],
    },
    {
      name: 'Troubleshooting',
      url: undefined,
      items: [
        {
          name: 'HTTP and Project Issues',
          url: '/guides/platform/troubleshooting',
          items: [],
        },
      ],
    },
  ],
}

export const resources = {
  icon: 'resources',
  label: 'Resources',
  url: '/guides/resources',
  items: [
    // removing until the examples page is reworked
    // { name: 'Examples', url: '/guides/resources/examples', items: [] },
    { name: 'Glossary', url: '/guides/resources/glossary', items: [] },
    {
      name: 'Migrate to Supabase',
      url: '/guides/resources/migrating-to-supabase',
      items: [
        {
          name: 'Firebase Auth',
          url: '/guides/resources/migrating-to-supabase/firebase-auth',
          items: [],
        },
        {
          name: 'Firestore Data',
          url: '/guides/resources/migrating-to-supabase/firestore-data',
          items: [],
        },
        {
          name: 'Firebase Storage',
          url: '/guides/resources/migrating-to-supabase/firebase-storage',
          items: [],
        },
        {
          name: 'Heroku',
          url: '/guides/resources/migrating-to-supabase/heroku',
          items: [],
        },
      ],
    },
    {
      name: 'Supabase CLI',
      items: [
        {
          name: 'Overview',
          url: '/guides/resources/supabase-cli',
          items: [],
        },
        {
          name: 'Local Development',
          url: '/guides/resources/supabase-cli/local-development',
          items: [],
        },
        {
          name: 'Managing Environments',
          url: '/guides/resources/supabase-cli/managing-environments',
          items: [],
        },
      ],
    },
  ],
}

export const self_hosting = {
  title: 'Self-Hosting',
  icon: 'resources',
  url: '/guides/self-hosting',
  items: [
    { name: 'Overview', url: '/guides/self-hosting', items: [] },
    { name: 'Self-Hosting with Docker', url: '/guides/self-hosting/docker', items: [] },
    {
      name: 'Auth Server',
      items: [
        { name: 'Reference', url: '/reference/self-hosting-auth/introduction', items: [] },
        { name: 'Configuration', url: '/guides/self-hosting/auth/config', items: [] },
      ],
    },
    {
      name: 'Storage Server',
      items: [
        { name: 'Reference', url: '/reference/self-hosting-storage/introduction', items: [] },
        { name: 'Configuration', url: '/guides/self-hosting/storage/config', items: [] },
      ],
    },
    {
      name: 'Realtime Server',
      items: [
        { name: 'Reference', url: '/reference/self-hosting-realtime/introduction', items: [] },
        { name: 'Configuration', url: '/guides/self-hosting/realtime/config', items: [] },
      ],
    },
  ],
}

export const migrate = {
  label: 'Migrate to Supabase',
  url: '/guides/migrate',
  items: [
    { name: 'Firebase Auth', url: '/guides/migrations/firebase-auth', items: [] },
    { name: 'Firestore Data', url: '/guides/migrations/firestore-data', items: [] },
    { name: 'Firebase Storage', url: '/guides/migrations/firebase-storage', items: [] },
    { name: 'Heroku', url: '/guides/migrations/heroku', items: [] },
  ],
}

export const integrations = {
  icon: 'integrations',
  label: 'Integrations',
  url: '/guides/integrations',
  items: [
    { name: 'Overview', url: '/guides/integrations/integrations', items: [] },
    {
      name: 'Auth',
      url: undefined,
      items: [
        {
          name: 'Auth0',
          url: '/guides/integrations/auth0',
          items: [],
        },
        { name: 'Authsignal', url: '/guides/integrations/authsignal', items: [] },
        { name: 'Clerk', url: '/guides/integrations/clerk', items: [] },
        { name: 'keyri', url: '/guides/integrations/keyri', items: [] },
        { name: 'Stytch', url: '/guides/integrations/stytch', items: [] },
        { name: 'SuperTokens', url: '/guides/integrations/supertokens', items: [] },
      ],
    },
    {
      name: 'Caching / Offline-first',
      url: undefined,
      items: [{ name: 'Polyscale', url: '/guides/integrations/polyscale', items: [] }],
    },
    {
      name: 'Developer Tools',
      url: undefined,
      items: [
        { name: 'Estuary', url: '/guides/integrations/estuary', items: [] },
        { name: 'pgMustard', url: '/guides/integrations/pgmustard', items: [] },
        { name: 'Prisma', url: '/guides/integrations/prisma', items: [] },
        { name: 'Sequin', url: '/guides/integrations/sequin', items: [] },
        { name: 'Snaplet', url: '/guides/integrations/snaplet', items: [] },
        { name: 'Vercel', url: '/guides/integrations/vercel', items: [] },
        { name: 'WeWeb', url: '/guides/integrations/weweb', items: [] },
        { name: 'Zuplo', url: '/guides/integrations/zuplo', items: [] },
      ],
    },
    {
      name: 'Low-code',
      url: undefined,
      items: [
        { name: 'Appsmith', url: '/guides/integrations/appsmith', items: [] },
        { name: 'Dashibase', url: '/guides/integrations/dashibase', items: [] },
        { name: 'DhiWise', url: '/guides/integrations/dhiwise', items: [] },
        { name: 'Directus', url: '/guides/integrations/directus', items: [] },
        { name: 'Draftbit', url: '/guides/integrations/draftbit', items: [] },
        { name: 'Plasmic', url: '/guides/integrations/plasmic', items: [] },
        { name: 'ILLA', url: '/guides/integrations/illa', items: [] },
      ],
    },
    {
      name: 'Messaging',
      url: undefined,
      items: [{ name: 'OneSignal', url: '/guides/integrations/onesignal', items: [] }],
    },
  ],
}

export const reference = {
  title: 'API Reference',
  icon: 'reference',
  items: [
    {
      name: 'Client libraries',
      items: [
        {
          name: 'supabase-js',
          url: '/reference/javascript/start',
          level: 'reference_javascript',
          items: [],
          icon: '/img/icons/menu/reference-javascript',
        },
        {
          name: 'supabase-dart',
          url: '/reference/dart/start',
          level: 'reference_dart',
          items: [],
          icon: '/img/icons/menu/reference-dart',
        },
        {
          name: 'supabase-csharp',
          url: '/reference/csharp/start',
          level: 'reference_csharp',
          items: [],
          icon: '/img/icons/menu/reference-csharp',
        },
        {
          name: 'supbase-python',
          url: '/reference/python/start',
          level: 'reference_python',
          items: [],
          icon: 'docs/img/icons/javascript.svg',
        },
        // {
        //   name: 'supabase-python',
        //   url: '/reference/python/start',
        //   level: 'reference_python',
        //   items: [],
        //   icon: '/img/icons/menu/reference-javascript',
        // },
      ],
    },
    {
      name: 'Other tools',
      items: [
        {
          name: 'Supabase CLI',
          url: '/reference/cli/start',
          items: [],
          icon: '/img/icons/menu/reference-cli',
        },
        {
          name: 'Management API',
          url: '/reference/javascript',
          items: [],
          icon: '/img/icons/menu/reference-api',
        },
      ],
    },
  ],
}

export const reference_javascript_v1 = {
  icon: 'reference-javascript',
  title: 'javascript',
  url: '/guides/reference/javascript',
  parent: '/reference',
}

export const reference_javascript_v2 = {
  icon: 'reference-javascript',
  title: 'javascript',
  url: '/guides/reference/javascript',
  parent: '/reference',
}

export const reference_dart_v0 = {
  icon: 'reference-dart',
  title: 'Flutter',
  url: '/guides/reference/dart',
  parent: '/reference',
}

export const reference_dart_v1 = {
  icon: 'reference-dart',
  title: 'Flutter',
  url: '/guides/reference/dart',
  parent: '/reference',
}

<<<<<<< HEAD
export const reference_csharp_v0 = {
  icon: 'reference-csharp',
  title: 'c#',
  url: 'guides/reference/csharp',
=======
export const reference_python_v2 = {
  icon: 'reference-python',
  title: 'Python',
  url: '/guides/reference/python',
>>>>>>> c019be2d
  parent: '/reference',
}

export const reference_cli = {
  icon: 'reference-cli',
  title: 'Supabase CLI',
  url: '/guides/reference/cli',
  parent: '/',
}
export const reference_api = {
  icon: 'reference-api',
  title: 'Management API',
  url: '/guides/reference/api',
  parent: '/reference',
}

export const reference_self_hosting_auth = {
  icon: 'reference-auth',
  title: 'Self-Hosting Auth',
  url: '/guides/reference/self-hosting/auth',
  parent: '/reference',
}

export const reference_self_hosting_storage = {
  icon: 'reference-storage',
  title: 'Self-Hosting Storage',
  url: '/guides/reference/self-hosting/storage',
  parent: '/reference',
}

export const reference_self_hosting_realtime = {
  icon: 'reference-auth',
  title: 'Self-Hosting Realtime',
  url: '/guides/reference/self-hosting/realtime',
  parent: '/reference',
}

// export const reference: [
//   {
//     label: 'Official'
//     items: [
//       { name: 'Reference Documentation'; url: '/reference'; items: [] },
//       { name: 'Supabase JavaScript Library'; url: '/reference/javascript'; items: [] },
//       { name: 'Supabase Flutter Library'; url: '/reference/dart'; items: [] },
//       { name: 'Supabase CLI'; url: '/reference/cli'; items: [] },
//       { name: 'Management API'; url: '/reference/api'; items: [] }
//     ]
//   },
//   {
//     label: 'Self-hosting'
//     items: [
//       { name: 'Auth Server'; url: '/reference/auth'; items: [] },
//       { name: 'Storage Server'; url: '/reference/storage'; items: [] }
//     ]
//   }
//     {
//       label: 'Clients',
//       items: [
//         { name: 'Auth Server', url: '/reference/auth', items: [] },
//         { name: 'Storage Server', url: '/reference/storage', items: [] },
//       ],
//     },
//   'reference/javascript': SupabaseJsV2Nav,
//   'reference/javascript/v1': SupabaseJsV1Nav,
//   'reference/dart': SupabaseDartV1Nav,
//   'reference/dart/v0': SupabaseDartV0Nav,
//   'reference/cli': SupabaseCLINav,
//   'reference/api': SupabaseAPINav,
//   'reference/auth': AuthServerNav,
//   'reference/storage': StorageServerNav,
// ]

export const references = [
  {
    label: 'Client libraries',
    items: [
      {
        label: 'supabase-js',
        versions: ['v2', 'v1'],
        description: 'something about the reference',
        icon: '/docs/img/icons/javascript-icon.svg',
        url: '/reference/javascript/start',
      },
      {
        label: 'supabase-py',
        description: 'something about the reference',
        icon: '/docs/img/icons/python-icon.svg',
        url: '/reference/python/start',
      },
      {
        label: 'supabase-dart',
        versions: ['v1', 'v0'],
        description: 'something about the reference',
        icon: '/docs/img/icons/dart-icon.svg',
        url: '/reference/dart/start',
      },
      {
        label: 'supabase-csharp',
        versions: ['v0'],
        description: 'something about the reference',
        icon: '/docs/img/icons/c-sharp-icon.svg',
        url: '/reference/csharp/start',
      },
    ],
  },
  {
    label: 'Platform Tools',
    items: [
      {
        label: 'CLI',
        description: 'something about the reference',
        icon: '/docs/img/icons/cli-icon.svg',
        url: '/reference/cli/start',
      },
      {
        label: 'Management API',
        description: 'something about the reference',
        icon: '/docs/img/icons/api-icon.svg',
        url: '/reference/management-api/start',
      },
    ],
  },
  {
    label: 'Self-Hosting',
    items: [
      {
        label: 'Auth server',
        description: 'something about the reference',
        icon: '/docs/img/icons/menu/auth.svg',
        url: '/reference/auth/start',
      },
      {
        label: 'Storage server',
        description: 'something about the reference',
        icon: '/docs/img/icons/menu/storage.svg',
        url: '/reference/storage/start',
      },
      {
        label: 'Realtime server',
        description: 'something about the reference',
        icon: '/docs/img/icons/menu/realtime.svg',
        url: '/reference/realtime/start',
      },
    ],
  },
]<|MERGE_RESOLUTION|>--- conflicted
+++ resolved
@@ -815,17 +815,18 @@
   parent: '/reference',
 }
 
-<<<<<<< HEAD
+ 
 export const reference_csharp_v0 = {
   icon: 'reference-csharp',
   title: 'c#',
   url: 'guides/reference/csharp',
-=======
+  parent: '/reference',
+}
+
 export const reference_python_v2 = {
   icon: 'reference-python',
   title: 'Python',
   url: '/guides/reference/python',
->>>>>>> c019be2d
   parent: '/reference',
 }
 
