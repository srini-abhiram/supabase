--- conflicted
+++ resolved
@@ -5,11 +5,7 @@
 import Header from '@/components/Header/Header'
 import { ThemeProvider } from '@/components/providers'
 import type { Metadata } from 'next'
-<<<<<<< HEAD
-import Footer from '@/components/Footer'
 import MainTagWrapper from '@/components/MainTagWrapper'
-=======
->>>>>>> d0bd2f5a
 import { LoadingLine } from './LoadingLine'
 
 const defaultUrl = process.env.VERCEL_URL
