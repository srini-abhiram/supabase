import { MainNavItem, SidebarNavItem } from 'types/nav'

interface DocsConfig {
  mainNav?: MainNavItem[]
  sidebarNav: SidebarNavItem[]
}

export const docsConfig: DocsConfig = {
  // mainNav: [
  //   {
  //     title: 'Documentation',
  //     href: '/docs',
  //   },
  //   {
  //     title: 'Components',
  //     href: '/docs/components/accordion',
  //   },
  //   {
  //     title: 'Themes',
  //     href: '/themes',
  //   },
  //   {
  //     title: 'Examples',
  //     href: '/examples',
  //   },
  //   {
  //     title: 'Blocks',
  //     href: '/blocks',
  //   },
  // ],
  sidebarNav: [
    {
      title: 'Getting Started',
      items: [
        {
          title: 'Introduction',
          href: '/docs',
          items: [],
        },
        {
          title: 'Color usage',
          href: '/docs/color-usage',
          items: [],
        },
        {
          title: 'Tailwind classes',
          href: '/docs/tailwind-classes',
          items: [],
        },
        {
          title: 'Theming',
          href: '/docs/theming',
          items: [],
        },
        {
          title: 'Icons',
          href: '/docs/icons',
          items: [],
        },
        {
          title: 'Figma',
          href: '/docs/figma',
          items: [],
        },
        {
          title: 'Changelog',
          href: '/docs/changelog',
          items: [],
        },
      ],
    },
    {
      title: 'Fragment Components',
      items: [
        {
<<<<<<< HEAD
          title: 'Admonition',
          href: '/docs/fragments/admonition',
=======
          title: 'Introduction',
          href: '/docs/components/fragment-components',
>>>>>>> bd96a70e
          items: [],
        },
        {
          title: 'Text Confirm Dialog',
          href: '/docs/fragments/text-confirm-dialog',
          items: [],
        },
        {
          title: 'Form Item Layout',
          href: '/docs/fragments/form-item-layout',
          items: [],
        },
      ],
    },
    {
      title: 'Atom Components',
      items: [
        {
          title: 'Introduction',
          href: '/docs/components/atom-components',
          items: [],
        },
        {
          title: 'Accordion',
          href: '/docs/components/accordion',
          items: [],
        },
        {
          title: 'Alert',
          href: '/docs/components/alert',
          items: [],
        },
        {
          title: 'Alert Dialog',
          href: '/docs/components/alert-dialog',
          items: [],
        },
        {
          title: 'Aspect Ratio',
          href: '/docs/components/aspect-ratio',
          items: [],
        },
        {
          title: 'Avatar',
          href: '/docs/components/avatar',
          items: [],
        },
        {
          title: 'Badge',
          href: '/docs/components/badge',
          items: [],
        },
        {
          title: 'Breadcrumb',
          href: '/docs/components/breadcrumb',
          items: [],
          label: 'New',
        },
        {
          title: 'Button',
          href: '/docs/components/button',
          items: [],
        },
        {
          title: 'Calendar',
          href: '/docs/components/calendar',
          items: [],
        },
        {
          title: 'Card',
          href: '/docs/components/card',
          items: [],
        },
        {
          title: 'Carousel',
          href: '/docs/components/carousel',
          items: [],
        },
        {
          title: 'Checkbox',
          href: '/docs/components/checkbox',
          items: [],
        },
        {
          title: 'Collapsible',
          href: '/docs/components/collapsible',
          items: [],
        },
        {
          title: 'Combobox',
          href: '/docs/components/combobox',
          items: [],
        },
        {
          title: 'Command',
          href: '/docs/components/command',
          items: [],
        },
        {
          title: 'Context Menu',
          href: '/docs/components/context-menu',
          items: [],
        },
        {
          title: 'Data Table',
          href: '/docs/components/data-table',
          items: [],
        },
        {
          title: 'Date Picker',
          href: '/docs/components/date-picker',
          items: [],
        },
        {
          title: 'Dialog',
          href: '/docs/components/dialog',
          items: [],
        },
        {
          title: 'Drawer',
          href: '/docs/components/drawer',
          items: [],
        },
        {
          title: 'Dropdown Menu',
          href: '/docs/components/dropdown-menu',
          items: [],
        },
        {
          title: 'Form',
          href: '/docs/components/form',
          items: [],
        },
        {
          title: 'Hover Card',
          href: '/docs/components/hover-card',
          items: [],
        },
        {
          title: 'Input',
          href: '/docs/components/input',
          items: [],
        },
        {
          title: 'Input OTP',
          href: '/docs/components/input-otp',
          items: [],
          label: 'New',
        },
        {
          title: 'Label',
          href: '/docs/components/label',
          items: [],
        },
        {
          title: 'Menubar',
          href: '/docs/components/menubar',
          items: [],
        },
        {
          title: 'Navigation Menu',
          href: '/docs/components/navigation-menu',
          items: [],
        },
        {
          title: 'Pagination',
          href: '/docs/components/pagination',
          items: [],
        },
        {
          title: 'Popover',
          href: '/docs/components/popover',
          items: [],
        },
        {
          title: 'Progress',
          href: '/docs/components/progress',
          items: [],
        },
        {
          title: 'Radio Group',
          href: '/docs/components/radio-group',
          items: [],
        },
        {
          title: 'Resizable',
          href: '/docs/components/resizable',
          items: [],
        },
        {
          title: 'Scroll Area',
          href: '/docs/components/scroll-area',
          items: [],
        },
        {
          title: 'Select',
          href: '/docs/components/select',
          items: [],
        },
        {
          title: 'Separator',
          href: '/docs/components/separator',
          items: [],
        },
        {
          title: 'Sheet',
          href: '/docs/components/sheet',
          items: [],
        },
        {
          title: 'Skeleton',
          href: '/docs/components/skeleton',
          items: [],
        },
        {
          title: 'Slider',
          href: '/docs/components/slider',
          items: [],
        },
        {
          title: 'Sonner',
          href: '/docs/components/sonner',
          items: [],
        },
        {
          title: 'Switch',
          href: '/docs/components/switch',
          items: [],
        },
        {
          title: 'Table',
          href: '/docs/components/table',
          items: [],
        },
        {
          title: 'Tabs',
          href: '/docs/components/tabs',
          items: [],
        },
        {
          title: 'Textarea',
          href: '/docs/components/textarea',
          items: [],
        },
        {
          title: 'Toast',
          href: '/docs/components/toast',
          items: [],
        },
        {
          title: 'Toggle',
          href: '/docs/components/toggle',
          items: [],
        },
        {
          title: 'Toggle Group',
          href: '/docs/components/toggle-group',
          items: [],
        },
        {
          title: 'Tooltip',
          href: '/docs/components/tooltip',
          items: [],
        },
      ],
    },
  ],
}<|MERGE_RESOLUTION|>--- conflicted
+++ resolved
@@ -73,13 +73,13 @@
       title: 'Fragment Components',
       items: [
         {
-<<<<<<< HEAD
+          title: 'Introduction',
+          href: '/docs/components/fragment-components',
+          items: [],
+        },
+        {
           title: 'Admonition',
           href: '/docs/fragments/admonition',
-=======
-          title: 'Introduction',
-          href: '/docs/components/fragment-components',
->>>>>>> bd96a70e
           items: [],
         },
         {
