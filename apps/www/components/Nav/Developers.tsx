import React from 'react'
import { links } from 'data/Developers'
import Announcements from 'data/Announcements.json'
import { useRouter } from 'next/router'
import Image from 'next/image'
import Link from 'next/link'
import { TextLink } from 'ui'

type Props = {
  text: string
  description?: string
  url?: string
  icon?: string
  svg?: any
}

const Developers = () => {
  const { basePath } = useRouter()

  const iconSections = links.map((link: Props) => {
    const { text, description, url, icon, svg: Svg } = link

    const content = (
      <div className="dark:hover:bg-scale-500 -m-3 flex items-start rounded-lg p-3 transition duration-150 ease-in-out hover:bg-gray-50">
        {/* <!-- Heroicon name: support --> */}
        {icon && (
          <svg
            className="stroke-scale-900 h-5 w-5 flex-shrink-0"
            xmlns="http://www.w3.org/2000/svg"
            fill="none"
            viewBox="0 0 24 24"
            stroke="currentColor"
            aria-hidden="true"
          >
            <path strokeLinecap="round" strokeLinejoin="round" strokeWidth="1.5" d={icon} />
          </svg>
        )}
        {Svg && <Svg />}
        <div className="ml-4">
          <h5 className="text-scale-1200 text-base">{text}</h5>
          <p className="text-scale-900 text-sm">{description}</p>
        </div>
      </div>
    )
    return url ? (
      <Link href={url} key={text}>
        <a className="dark:hover:bg-scale-500 col-span-6 rounded p-3 transition hover:bg-gray-50">
          {content}
        </a>
      </Link>
    ) : (
      <div
        key={text}
        className="-m-3 flex flex-col justify-between rounded-lg p-3 transition duration-150 ease-in-out"
      >
        {content}
      </div>
    )
  })

  return (
    <div className="grid grid-cols-12">
      <nav className="col-span-6 py-6" aria-labelledby="developersResources">
        <div className="m-3 grid grid-cols-12 gap-2 pr-3">{iconSections}</div>
      </nav>
      <div className="col-span-6 py-8">
        <div className="py-3 mx-6">
          <p className="p">Latest announcements</p>
<<<<<<< HEAD
          <ul className="mt-6 space-y-3 pb-6">
            {Announcements.map((announcement: any, idx: number) => (
=======
          <ul className="mt-6 space-y-3">
            {AnnouncementsData.map((announcement: any, idx: number) => (
>>>>>>> 260e6999
              <li className="flow-root" key={`flyout_case_${idx}`}>
                <Link href={announcement.url}>
                  <a className="dark:hover:bg-dark-700 flex items-center rounded-lg border p-3 transition duration-150 ease-in-out hover:bg-gray-100">
                    <div className="relative hidden h-20 w-32 flex-shrink-0 overflow-auto rounded-md sm:block">
                      <Image
                        src={`/images/blog/${announcement.image}`}
                        alt={announcement.title}
                        layout="fill"
                        objectFit="cover"
                      />
                    </div>
                    <div className="min-w-0 flex-1 sm:ml-4">
                      <h4 className="text-scale-1200 text-normal mb-0 text-base">
                        {announcement.title}
                      </h4>
                      <p className="p text-sm">{announcement.description}</p>
                    </div>
                  </a>
                </Link>
              </li>
            ))}
          </ul>
          <div className="pt-4">
            <TextLink url="/blog" label="Explore more" />
          </div>
        </div>
      </div>
    </div>
  )
}

export default Developers<|MERGE_RESOLUTION|>--- conflicted
+++ resolved
@@ -66,13 +66,8 @@
       <div className="col-span-6 py-8">
         <div className="py-3 mx-6">
           <p className="p">Latest announcements</p>
-<<<<<<< HEAD
           <ul className="mt-6 space-y-3 pb-6">
             {Announcements.map((announcement: any, idx: number) => (
-=======
-          <ul className="mt-6 space-y-3">
-            {AnnouncementsData.map((announcement: any, idx: number) => (
->>>>>>> 260e6999
               <li className="flow-root" key={`flyout_case_${idx}`}>
                 <Link href={announcement.url}>
                   <a className="dark:hover:bg-dark-700 flex items-center rounded-lg border p-3 transition duration-150 ease-in-out hover:bg-gray-100">
