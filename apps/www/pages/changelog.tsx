--- conflicted
+++ resolved
@@ -211,11 +211,7 @@
   // Combine discussions and releases into a single array of entries
   const combinedEntries = formattedDiscussions.concat(formattedReleases).filter(Boolean)
 
-<<<<<<< HEAD
-  const sortedCombinedEntries = combinedEntries.sort((a: any, b: any): number => {
-=======
   const sortedCombinedEntries = combinedEntries.sort((a: any, b: any) => {
->>>>>>> 181f1575
     const dateA = dayjs(a.created_at)
     const dateB = dayjs(b.created_at)
 
