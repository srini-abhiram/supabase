--- conflicted
+++ resolved
@@ -5,11 +5,7 @@
       <link>https://supabase.com</link>
       <description>Latest news from Supabase</description>
       <language>en</language>
-<<<<<<< HEAD
-      <lastBuildDate>Wed, 29 Nov 2023 23:00:00 GMT</lastBuildDate>
-=======
       <lastBuildDate>Mon, 03 Jun 2024 22:00:00 GMT</lastBuildDate>
->>>>>>> 22b76fec
       <atom:link href="https://supabase.com/rss.xml" rel="self" type="application/rss+xml"/>
       <item>
   <guid>https://supabase.com/customers/voypost</guid>
