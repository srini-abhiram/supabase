--- conflicted
+++ resolved
@@ -5,11 +5,6 @@
       <link>https://supabase.com</link>
       <description>Latest news from Supabase</description>
       <language>en</language>
-<<<<<<< HEAD
-      <lastBuildDate>Tue, 11 Apr 2023 22:10:00 +0000</lastBuildDate>
-      <atom:link href="https://supabase.com/rss.xml" rel="self" type="application/rss+xml"/>
-      <item>
-=======
       <lastBuildDate>Wed, 12 Apr 2023 16:04:00 +0000</lastBuildDate>
       <atom:link href="https://supabase.com/rss.xml" rel="self" type="application/rss+xml"/>
       <item>
@@ -20,16 +15,11 @@
   <pubDate>Wed, 12 Apr 2023 16:04:00 +0000</pubDate>
 </item>
 <item>
->>>>>>> 9c9996e8
   <guid>https://supabase.com/blog/storage-v3-resumable-uploads</guid>
   <title>Supabase Storage v3: Resumable Uploads with support for 50GB files</title>
   <link>https://supabase.com/blog/storage-v3-resumable-uploads</link>
   <description>undefined</description>
-<<<<<<< HEAD
-  <pubDate>Tue, 11 Apr 2023 22:10:00 +0000</pubDate>
-=======
   <pubDate>Tue, 11 Apr 2023 16:04:00 +0000</pubDate>
->>>>>>> 9c9996e8
 </item>
 <item>
   <guid>https://supabase.com/blog/edge-runtime-self-hosted-deno-functions</guid>
