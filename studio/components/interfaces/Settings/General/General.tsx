import { PermissionAction } from '@supabase/shared-types/out/constants'
import Link from 'next/link'
import { Button, Form, IconBarChart2, Input } from 'ui'

import { useProjectContext } from 'components/layouts/ProjectLayout/ProjectContext'
import {
  FormActions,
  FormHeader,
  FormPanel,
  FormSection,
  FormSectionContent,
  FormSectionLabel,
} from 'components/ui/Forms'
import Panel from 'components/ui/Panel'
import { GenericSkeletonLoader } from 'components/ui/ShimmeringLoader'
import { useProjectUpdateMutation } from 'data/projects/project-update-mutation'
import { useCheckPermissions, useSelectedOrganization, useStore } from 'hooks'
import PauseProjectButton from './Infrastructure/PauseProjectButton'
import RestartServerButton from './Infrastructure/RestartServerButton'

const General = () => {
  const { ui } = useStore()
  const { project } = useProjectContext()
  const organization = useSelectedOrganization()

  const isOrgBilling = !!organization?.subscription_id
  const formId = 'project-general-settings'
  const initialValues = { name: project?.name ?? '', ref: project?.ref ?? '' }
  const canUpdateProject = useCheckPermissions(PermissionAction.UPDATE, 'projects')
  const { mutateAsync: updateProject, isLoading: isUpdating } = useProjectUpdateMutation()

  const onSubmit = async (values: any, { resetForm }: any) => {
    if (!project?.ref) return console.error('Ref is required')
<<<<<<< HEAD

    const { name } = await updateProject({ ref: project.ref, name: values.name.trim() })
    resetForm({ values: { name }, initialValues: { name } })
    ui.setNotification({
      category: 'success',
      message: 'Successfully saved settings',
    })
=======
    try {
      const { name } = await updateProject({ ref: project.ref, name: values.name.trim() })
      resetForm({ values: { name }, initialValues: { name } })
      ui.setNotification({ category: 'success', message: 'Successfully saved settings' })
    } catch (error) {}
>>>>>>> 41bd4ca2
  }

  return (
    <div>
      <FormHeader title="Project Settings" description="" />
      {project === undefined ? (
        <GenericSkeletonLoader />
      ) : (
        <Form id={formId} initialValues={initialValues} onSubmit={onSubmit}>
          {({ handleReset, values, initialValues }: any) => {
            const hasChanges = JSON.stringify(values) !== JSON.stringify(initialValues)
            return (
              <FormPanel
                disabled={!canUpdateProject}
                footer={
                  <div className="flex py-4 px-8">
                    <FormActions
                      form={formId}
                      isSubmitting={isUpdating}
                      hasChanges={hasChanges}
                      handleReset={handleReset}
                      helper={
                        !canUpdateProject
                          ? "You need additional permissions to manage this project's settings"
                          : undefined
                      }
                    />
                  </div>
                }
              >
                <FormSection header={<FormSectionLabel>General settings</FormSectionLabel>}>
                  <FormSectionContent loading={false}>
                    <Input
                      id="name"
                      size="small"
                      label="Project name"
                      disabled={!canUpdateProject}
                    />
                    <Input copy disabled id="ref" size="small" label="Reference ID" />
                  </FormSectionContent>
                </FormSection>
              </FormPanel>
            )
          }}
        </Form>
      )}
      {isOrgBilling && (
        <>
          <div className="mt-6">
            <FormPanel>
              <div className="flex w-full items-center justify-between px-8 py-4">
                <div>
                  <p className="text-sm">Restart project</p>
                  <div className="max-w-[420px]">
                    <p className="text-sm text-scale-1100">
                      Your project will not be available for a few minutes.
                    </p>
                  </div>
                </div>
                {project && <RestartServerButton />}
              </div>
              <div className="flex w-full items-center justify-between px-8 py-4">
                <div>
                  <p className="text-sm">Pause project</p>
                  <div className="max-w-[420px]">
                    <p className="text-sm text-scale-1100">
                      Your project will not be accessible while it is paused.
                    </p>
                  </div>
                </div>
                {project && <PauseProjectButton />}
              </div>
            </FormPanel>
          </div>
          <div className="mt-6">
            <Panel>
              <Panel.Content>
                <div className="flex justify-between">
                  <div className="flex space-x-4">
                    <IconBarChart2 strokeWidth={2} />
                    <div>
                      <p className="text-sm">Project usage statistics has been moved</p>
                      <p className="text-scale-1000 text-sm">
                        You may view your project's usage under your organization's settings
                      </p>
                    </div>
                  </div>
                  <Link href={`/org/${organization.slug}/usage?projectRef=${project?.ref}`}>
                    <a>
                      <Button type="default">View project usage</Button>
                    </a>
                  </Link>
                </div>
              </Panel.Content>
            </Panel>
          </div>
        </>
      )}
    </div>
  )
}

export default General<|MERGE_RESOLUTION|>--- conflicted
+++ resolved
@@ -31,21 +31,11 @@
 
   const onSubmit = async (values: any, { resetForm }: any) => {
     if (!project?.ref) return console.error('Ref is required')
-<<<<<<< HEAD
-
-    const { name } = await updateProject({ ref: project.ref, name: values.name.trim() })
-    resetForm({ values: { name }, initialValues: { name } })
-    ui.setNotification({
-      category: 'success',
-      message: 'Successfully saved settings',
-    })
-=======
     try {
       const { name } = await updateProject({ ref: project.ref, name: values.name.trim() })
       resetForm({ values: { name }, initialValues: { name } })
       ui.setNotification({ category: 'success', message: 'Successfully saved settings' })
     } catch (error) {}
->>>>>>> 41bd4ca2
   }
 
   return (
