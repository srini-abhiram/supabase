--- conflicted
+++ resolved
@@ -1,28 +1,19 @@
 import * as Tooltip from '@radix-ui/react-tooltip'
 import { PermissionAction } from '@supabase/shared-types/out/constants'
 import { observer } from 'mobx-react-lite'
-import { FC, useContext, useState } from 'react'
+import { FC, useContext } from 'react'
 import { Button, Dropdown, IconMoreHorizontal, IconTrash } from 'ui'
 
-<<<<<<< HEAD
+import { confirmAlert } from 'components/to-be-cleaned/ModalsDeprecated/ConfirmModal'
+import { checkPermissions, useStore } from 'hooks'
 import { Member, Role } from 'types'
-import { useStore, checkPermissions } from 'hooks'
-import TextConfirmModal from 'components/ui/Modals/TextConfirmModal'
-import { confirmAlert } from 'components/to-be-cleaned/ModalsDeprecated/ConfirmModal'
-=======
-import { confirmAlert } from 'components/to-be-cleaned/ModalsDeprecated/ConfirmModal'
-import { checkPermissions, useOrganizationDetail, useStore } from 'hooks'
-import { delete_, post } from 'lib/common/fetch'
-import { API_URL } from 'lib/constants'
-import { Member, Role } from 'types'
->>>>>>> 38a986cb
-
+
+import { useOrganizationMemberDeleteMutation } from 'data/organizations/organization-member-delete-mutation'
+import { useOrganizationMemberInviteCreateMutation } from 'data/organizations/organization-member-invite-create-mutation'
+import { useOrganizationMemberInviteDeleteMutation } from 'data/organizations/organization-member-invite-delete-mutation'
 import { PageContext } from 'pages/org/[slug]/settings'
 import { isInviteExpired } from '../Organization.utils'
 import { getRolesManagementPermissions } from './TeamSettings.utils'
-import { useOrganizationMemberDeleteMutation } from 'data/organizations/organization-member-delete-mutation'
-import { useOrganizationMemberInviteDeleteMutation } from 'data/organizations/organization-member-invite-delete-mutation'
-import { useOrganizationMemberInviteCreateMutation } from 'data/organizations/organization-member-invite-create-mutation'
 
 interface Props {
   members: Member[]
@@ -32,19 +23,10 @@
 
 const MemberActions: FC<Props> = ({ members, member, roles }) => {
   const PageState: any = useContext(PageContext)
-  const { id, slug, name: orgName } = PageState.organization
+  const { slug } = PageState.organization
   const { rolesRemovable } = getRolesManagementPermissions(roles)
 
-<<<<<<< HEAD
   const { ui } = useStore()
-
-  const [ownerTransferIsVisible, setOwnerTransferIsVisible] = useState(false)
-=======
-  const { app, ui } = useStore()
-  const { mutateOrgMembers } = useOrganizationDetail(ui.selectedOrganization?.slug || '')
-
-  const [loading, setLoading] = useState(false)
->>>>>>> 38a986cb
 
   const isExpired = isInviteExpired(member?.invited_at ?? '')
   const isPendingInviteAcceptance = member.invited_id
@@ -81,34 +63,11 @@
       title: 'Confirm to remove',
       message: `This is permanent! Are you sure you want to remove ${member.primary_email}`,
       onAsyncConfirm: async () => {
-<<<<<<< HEAD
         if (!slug) {
           throw new Error('slug is required')
         }
         if (!member.gotrue_id) {
           throw new Error('gotrue_id is required')
-=======
-        setLoading(true)
-
-        const response = await delete_(
-          `${API_URL}/organizations/${slug}/members/${member.gotrue_id}`
-        )
-
-        if (response.error) {
-          ui.setNotification({
-            category: 'error',
-            message: `Failed to delete user: ${response.error.message}`,
-          })
-          setLoading(false)
-        } else {
-          const updatedMembers = members.filter((m) => m.gotrue_id !== member.gotrue_id)
-
-          mutateOrgMembers(updatedMembers)
-          ui.setNotification({
-            category: 'success',
-            message: `Successfully removed ${member.primary_email}`,
-          })
->>>>>>> 38a986cb
         }
 
         await deleteOrganizationMemberAsync({
@@ -158,43 +117,18 @@
         category: 'error',
         message: `Failed to resend invitation: ${error.message}`,
       })
-<<<<<<< HEAD
-    },
-  })
-=======
-      setLoading(false)
-    } else {
-      const updatedMembers = members.map((m: any) => {
-        if (m.is_owner) return { ...m, is_owner: false }
-        if (m.id === member.id) return { ...m, is_owner: true }
-        else return { ...m }
-      })
-
-      mutateOrgMembers(updatedMembers)
-
-      ui.setNotification({ category: 'success', message: 'Successfully transferred organization' })
-    }
-
-    app.organizations.load()
-  }
->>>>>>> 38a986cb
+    },
+  })
 
   async function handleResendInvite(member: Member) {
     if (!member.invited_id) return
 
     const roleId = (member?.role_ids ?? [])[0]
-<<<<<<< HEAD
     createOrganizationMemberInvite({
       slug,
       invitedEmail: member.primary_email,
       ownerId: member.invited_id,
       roleId: roleId,
-=======
-    const response = await post(`${API_URL}/organizations/${slug}/members/invite`, {
-      invited_email: member.primary_email,
-      owner_id: member.invited_id,
-      role_id: roleId,
->>>>>>> 38a986cb
     })
   }
 
@@ -261,20 +195,6 @@
         size="small"
         overlay={
           <>
-<<<<<<< HEAD
-            {!isPendingInviteAcceptance && (
-              <>
-                <Dropdown.Item onClick={() => setOwnerTransferIsVisible(!ownerTransferIsVisible)}>
-                  <div className="flex flex-col">
-                    <p>Make owner</p>
-                    <p className="block opacity-50">Transfer ownership of "{orgName}"</p>
-                  </div>
-                </Dropdown.Item>
-                <Dropdown.Separator />
-              </>
-            )}
-=======
->>>>>>> 38a986cb
             {isPendingInviteAcceptance ? (
               <>
                 {canRevokeInvite && (
@@ -313,28 +233,6 @@
           icon={<IconMoreHorizontal />}
         />
       </Dropdown>
-<<<<<<< HEAD
-
-      <TextConfirmModal
-        title="Transfer organization"
-        visible={ownerTransferIsVisible}
-        confirmString={slug}
-        loading={isLoading}
-        confirmLabel="I understand, transfer ownership"
-        confirmPlaceholder="Type in name of orgnization"
-        onCancel={() => setOwnerTransferIsVisible(!ownerTransferIsVisible)}
-        onConfirm={handleTransferOwnership}
-        alert="Payment methods such as credit cards will also be transferred. You may want to delete credit card information first before transferring."
-        text={
-          <span>
-            By transferring this organization, it will be solely owned by{' '}
-            <span className="font-medium dark:text-white">{getUserDisplayName(member)}</span>, they
-            will also be able to remove you from the organization as a member
-          </span>
-        }
-      />
-=======
->>>>>>> 38a986cb
     </div>
   )
 }
