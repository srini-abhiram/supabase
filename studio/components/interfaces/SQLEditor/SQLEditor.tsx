import { useParams, useTelemetryProps } from 'common'
import { useProjectContext } from 'components/layouts/ProjectLayout/ProjectContext'
import ConfirmModal from 'components/ui/Dialogs/ConfirmDialog'
import { useSqlEditMutation } from 'data/ai/sql-edit-mutation'
import { useSqlTitleGenerateMutation } from 'data/ai/sql-title-mutation'
import { SqlSnippet } from 'data/content/sql-snippets-query'
import { useEntityDefinitionsQuery } from 'data/database/entity-definitions-query'
import { useExecuteSqlMutation } from 'data/sql/execute-sql-mutation'
import { isError } from 'data/utils/error-check'
import { AnimatePresence, motion } from 'framer-motion'
import {
  useLocalStorage,
  useLocalStorageQuery,
  useSelectedOrganization,
  useSelectedProject,
  useStore,
} from 'hooks'
import useLatest from 'hooks/misc/useLatest'
import { IS_PLATFORM } from 'lib/constants'
import { uuidv4 } from 'lib/helpers'
import { useProfile } from 'lib/profile'
import Telemetry from 'lib/telemetry'
import dynamic from 'next/dynamic'
import { useRouter } from 'next/router'
import {
  Dispatch,
  SetStateAction,
  createContext,
  useCallback,
  useContext,
  useEffect,
  useRef,
  useState,
} from 'react'
import Split from 'react-split'
import { format } from 'sql-formatter'
import { getSqlEditorStateSnapshot, useSqlEditorStateSnapshot } from 'state/sql-editor'
import {
  AiIcon,
  Button,
  Dropdown,
  IconCheck,
  IconChevronDown,
  IconCornerDownLeft,
  IconLoader,
  IconSettings,
  IconX,
  Input,
  Input_Shadcn_,
  cn,
  AiIconAnimation,
} from 'ui'
import AISchemaSuggestionPopover from './AISchemaSuggestionPopover'
import AISettingsModal from './AISettingsModal'
import {
  destructiveSqlRegex,
  sqlAiDisclaimerComment,
  untitledSnippetTitle,
} from './SQLEditor.constants'
import { IStandaloneCodeEditor, IStandaloneDiffEditor } from './SQLEditor.types'
import { createSqlSnippetSkeleton } from './SQLEditor.utils'
import UtilityPanel from './UtilityPanel/UtilityPanel'

// Load the monaco editor client-side only (does not behave well server-side)
const MonacoEditor = dynamic(() => import('./MonacoEditor'), { ssr: false })
const DiffEditor = dynamic(
  () => import('@monaco-editor/react').then(({ DiffEditor }) => DiffEditor),
  { ssr: false }
)

type ContentDiff = {
  original: string
  modified: string
}

type SQLEditorContextValues = {
  aiInput: string
  setAiInput: Dispatch<SetStateAction<string>>
  sqlDiff?: ContentDiff
  setSqlDiff: Dispatch<SetStateAction<ContentDiff | undefined>>
  debugSolution?: string
  setDebugSolution: Dispatch<SetStateAction<string | undefined>>
}

const SQLEditorContext = createContext<SQLEditorContextValues | undefined>(undefined)

export function useSqlEditor() {
  const values = useContext(SQLEditorContext)

  if (!values) {
    throw new Error('No SQL editor context. Are you using useSqlEditor() outside of SQLEditor?')
  }

  return values
}

enum DiffType {
  Modification = 'modification',
  Addition = 'addition',
  NewSnippet = 'new-snippet',
}

function getDiffTypeButtonLabel(diffType: DiffType) {
  switch (diffType) {
    case DiffType.Modification:
      return 'Accept change'
    case DiffType.Addition:
      return 'Accept addition'
    case DiffType.NewSnippet:
      return 'Create new snippet'
    default:
      throw new Error(`Unknown diff type '${diffType}'`)
  }
}

function getDiffTypeDropdownLabel(diffType: DiffType) {
  switch (diffType) {
    case DiffType.Modification:
      return 'Compare as change'
    case DiffType.Addition:
      return 'Compare as addition'
    case DiffType.NewSnippet:
      return 'Compare as new snippet'
    default:
      throw new Error(`Unknown diff type '${diffType}'`)
  }
}

const SQLEditor = () => {
  const { ui } = useStore()
  const { ref, id } = useParams()
  const router = useRouter()
  const telemetryProps = useTelemetryProps()
  const { profile } = useProfile()
  const { project } = useProjectContext()
  const snap = useSqlEditorStateSnapshot()
  const { mutateAsync: editSql, isLoading: isEditSqlLoading } = useSqlEditMutation()
  const { mutateAsync: titleSql } = useSqlTitleGenerateMutation()
  const { mutateAsync: generateSqlTitle } = useSqlTitleGenerateMutation()
  const [aiInput, setAiInput] = useState('')
  const [debugSolution, setDebugSolution] = useState<string>()
  const [sqlDiff, setSqlDiff] = useState<ContentDiff>()
  const inputRef = useRef<HTMLInputElement>(null)

  const [isAiOpen, setIsAiOpen] = useLocalStorageQuery('supabase_sql-editor-ai-open', true)

  const [isAISettingsOpen, setIsAISettingsOpen] = useState(false)
  const [isConfirmModalOpen, setIsConfirmModalOpen] = useState(false)

  const selectedOrganization = useSelectedOrganization()
  const selectedProject = useSelectedProject()
  const isOptedInToAI =
    selectedOrganization?.opt_in_tags?.includes('AI_SQL_GENERATOR_OPT_IN') ?? false
  const [isOptedInToAISchema] = useLocalStorageQuery('supabase_sql-editor-ai-schema-enabled', false)
  const [isAcceptDiffLoading, setIsAcceptDiffLoading] = useState(false)
  const [, setAiQueryCount] = useLocalStorageQuery('supabase_sql-editor-ai-query-count', 0)
  const [, setIsSchemaSuggestionDismissed] = useLocalStorageQuery(
    'supabase_sql-editor-ai-schema-suggestion-dismissed',
    false
  )

  const includeSchemaMetadata = (isOptedInToAI || !IS_PLATFORM) && isOptedInToAISchema

  const [selectedDiffType, setSelectedDiffType] = useState(DiffType.Modification)
  const [isFirstRender, setIsFirstRender] = useState(true)

  useEffect(() => {
    setIsFirstRender(false)
  }, [])

  const { data } = useEntityDefinitionsQuery(
    {
      projectRef: selectedProject?.ref,
      connectionString: selectedProject?.connectionString,
    },
    { enabled: includeSchemaMetadata }
  )

  const entityDefinitions = includeSchemaMetadata ? data?.map((def) => def.sql.trim()) : undefined

  const isDiffOpen = !!sqlDiff

  const [savedSplitSize, setSavedSplitSize] = useLocalStorage(
    'supabase_sql-editor-split-size',
    `[50, 50]`
  )

  const splitSize = savedSplitSize ? JSON.parse(savedSplitSize) : undefined

  const { mutate: execute, isLoading: isExecuting } = useExecuteSqlMutation({
    onSuccess(data) {
      if (id) snap.addResult(id, data.result)
    },
    onError(error) {
      if (id) snap.addResultError(id, error)
    },
  })

  const idRef = useLatest(id)

  const minSize = 44
  const snippet = id ? snap.snippets[id] : null
  const snapOffset = 50

  const isLoading = !(id && ref && snap.loaded[ref])
  const isUtilityPanelCollapsed = (snippet?.splitSizes?.[1] ?? 0) === 0

  const onDragEnd = useCallback((sizes: number[]) => {
    const id = idRef.current
    if (id) snap.setSplitSizes(id, sizes)
    setSavedSplitSize(JSON.stringify(sizes))
  }, [])

  const editorRef = useRef<IStandaloneCodeEditor | null>(null)
  const diffEditorRef = useRef<IStandaloneDiffEditor | null>(null)

  /**
   * Sets the snippet title using AI if it is still untitled.
   */
  const setAiTitle = useCallback(async () => {
    if (
      id &&
      snippet &&
      snippet.snippet.name === untitledSnippetTitle &&
      !!snippet.snippet.content.sql
    ) {
      const { title } = await generateSqlTitle({ sql: snippet.snippet.content.sql })

      snap.renameSnippet(id, title)
    }
  }, [id, snippet, generateSqlTitle, snap])

  const executeQuery = useCallback(
    async (force: boolean = false) => {
      if (isDiffOpen) {
        return
      }

      // use the latest state
      const state = getSqlEditorStateSnapshot()
      const snippet = idRef.current && state.snippets[idRef.current]

      if (project && snippet && !isExecuting && editorRef.current !== null) {
        const editor = editorRef.current
        const selection = editor.getSelection()
        const selectedValue = selection ? editor.getModel()?.getValueInRange(selection) : undefined
        const sql = (selectedValue || editorRef.current?.getValue()) ?? snippet.snippet.content.sql

        const containsDestructiveOperations = destructiveSqlRegex.some((regex) => regex.test(sql))

        if (!force && containsDestructiveOperations) {
          setIsConfirmModalOpen(true)
          return
        }

        // Intentionally don't await title gen
        setAiTitle()

        execute({
          projectRef: project.ref,
          connectionString: project.connectionString,
          sql,
        })
      }
    },
    [isExecuting, isDiffOpen, execute, project, setAiTitle]
  )

  const handleNewQuery = useCallback(
    async (sql: string, name: string) => {
      if (!ref) return console.error('Project ref is required')

      try {
        const snippet = createSqlSnippetSkeleton({ name, sql, owner_id: profile?.id })
        const data = { ...snippet, id: uuidv4() }
        snap.addSnippet(data as SqlSnippet, ref, true)
        router.push(`/project/${ref}/sql/${data.id}`)
      } catch (error: any) {
        ui.setNotification({
          category: 'error',
          message: `Failed to create new query: ${error.message}`,
        })
      }
    },
    [profile, ref, router, snap, ui]
  )

  const acceptAiHandler = useCallback(async () => {
    try {
      setIsAcceptDiffLoading(true)

      if (!sqlDiff) {
        return
      }

      // TODO: show error if undefined
      if (!editorRef.current || !diffEditorRef.current) {
        return
      }

      const editorModel = editorRef.current.getModel()
      const diffModel = diffEditorRef.current.getModel()

      if (!editorModel || !diffModel) {
        return
      }

      const sql = diffModel.modified.getValue()

      if (selectedDiffType === DiffType.NewSnippet) {
        const { title } = await titleSql({ sql })
        await handleNewQuery(sql, title)
      } else {
        editorRef.current.executeEdits('apply-ai-edit', [
          {
            text: sql,
            range: editorModel.getFullModelRange(),
          },
        ])
      }

      Telemetry.sendEvent(
        {
          category: 'sql_editor',
          action: 'ai_suggestion_accepted',
          label: debugSolution ? 'debug_snippet' : 'edit_snippet',
        },
        telemetryProps,
        router
      )

      setAiInput('')
      setSelectedDiffType(DiffType.Modification)
      setDebugSolution(undefined)
      setSqlDiff(undefined)
      setTimeout(() => {
        inputRef.current?.focus()
      }, 0)
    } finally {
      setIsAcceptDiffLoading(false)
    }
  }, [sqlDiff, selectedDiffType, handleNewQuery, titleSql, debugSolution, telemetryProps, router])

  const discardAiHandler = useCallback(() => {
    Telemetry.sendEvent(
      {
        category: 'sql_editor',
        action: 'ai_suggestion_rejected',
        label: debugSolution ? 'debug_snippet' : 'edit_snippet',
      },
      telemetryProps,
      router
    )

    setDebugSolution(undefined)
    setSqlDiff(undefined)
    setTimeout(() => {
      inputRef.current?.focus()
    }, 0)
  }, [debugSolution, telemetryProps, router])

  useEffect(() => {
    const handler = (e: KeyboardEvent) => {
      if (!isDiffOpen) {
        return
      }

      switch (e.key) {
        case 'Enter':
          acceptAiHandler()
          return
        case 'Escape':
          discardAiHandler()
          return
      }
    }

    window.addEventListener('keydown', handler)

    return () => window.removeEventListener('keydown', handler)
  }, [isDiffOpen, acceptAiHandler, discardAiHandler])

  const compareAsModification = useCallback(() => {
    const model = diffEditorRef.current?.getModel()

    if (!model) {
      throw new Error("Diff editor's model not available")
    }

    if (!sqlDiff) {
      throw new Error('Returned SQL diff not available')
    }

    model.original.setValue(sqlDiff.original)
    model.modified.setValue(sqlDiff.modified)
  }, [sqlDiff])

  const compareAsAddition = useCallback(() => {
    const model = diffEditorRef.current?.getModel()

    if (!model) {
      throw new Error("Diff editor's model not available")
    }

    if (!sqlDiff) {
      throw new Error('Returned SQL diff not available')
    }

    const formattedOriginal = sqlDiff.original.replace(sqlAiDisclaimerComment, '').trim()
    const formattedModified = sqlDiff.modified.replace(sqlAiDisclaimerComment, '').trim()
    const newModified =
      sqlAiDisclaimerComment + '\n\n' + formattedOriginal + '\n\n' + formattedModified

    model.original.setValue(sqlDiff.original)
    model.modified.setValue(newModified)
  }, [sqlDiff])

  const compareAsNewSnippet = useCallback(() => {
    const model = diffEditorRef.current?.getModel()

    if (!model) {
      throw new Error("Diff editor's model not available")
    }

    if (!sqlDiff) {
      throw new Error('Returned SQL diff not available')
    }

    model.original.setValue('')
    model.modified.setValue(sqlDiff.modified)
  }, [sqlDiff])

  return (
    <SQLEditorContext.Provider
      value={{
        aiInput,
        setAiInput,
        sqlDiff,
        setSqlDiff,
        debugSolution,
        setDebugSolution,
      }}
    >
      <AISettingsModal visible={isAISettingsOpen} onCancel={() => setIsAISettingsOpen(false)} />
      <ConfirmModal
        visible={isConfirmModalOpen}
        title="Destructive operation"
        description="We've detected a potentially destructive operation in the query. Please confirm that you would like to execute this query."
        buttonLabel="Execute query"
        onSelectCancel={() => {
          setIsConfirmModalOpen(false)
        }}
        onSelectConfirm={() => {
          setIsConfirmModalOpen(false)
          executeQuery(true)
        }}
      />
<<<<<<< HEAD
      <div className="flex h-full flex-col">
        <AISchemaSuggestionPopover
          onClickSettings={() => {
            setIsAISettingsOpen(true)
          }}
        >
=======
      <div className="flex h-full flex-col relative">
        {isAiOpen && (
>>>>>>> d1bd4377
          <motion.div
            key="ask-ai-input-container"
            layoutId="ask-ai-input-container"
            variants={{
              visible: {
                borderRadius: 0,
<<<<<<< HEAD
              },
            }}
            initial="visible"
            animate="visible"
            className="w-full flex justify-center z-10 mt-0.5 bg-brand-400"
          >
            <AnimatePresence initial={false} exitBeforeEnter>
              {!isEditSqlLoading ? (
                <motion.div
                  key="ask-ai-input"
                  className="w-full"
                  variants={{
                    visible: {
                      opacity: 1,
                      y: 0,
                    },
                    hidden: {
                      opacity: 0,
                      y: -25,
                    },
                  }}
                  initial="hidden"
                  animate="visible"
                  exit="hidden"
                  transition={{
                    duration: 0.1,
                  }}
                >
                  <Input
                    autoFocus
                    size="xlarge"
                    value={aiInput}
                    onChange={(e) => setAiInput(e.currentTarget.value)}
                    disabled={isDiffOpen}
                    inputRef={inputRef}
                    icon={
                      <div className="h-full flex flex-row gap-3 items-center">
                        <motion.div layoutId="ask-ai-input-icon" className="ml-1">
                          <AiIcon className="w-4 h-4" />
                        </motion.div>

                        {debugSolution && (
                          <div className="h-full w-full flex flex-row items-center overflow-y-hidden mr-[16.5rem] text-sm text-white">
                            {debugSolution}
                          </div>
                        )}
                      </div>
                    }
                    inputClassName="w-full !border-brand-900 border-none bg-transparent !shadow-none py-4 focus:!ring-0 placeholder:text-scale-900 pr-20"
                    iconContainerClassName="transition text-scale-800 text-brand-900"
                    placeholder={!debugSolution ? 'Ask Supabase AI to modify your query' : ''}
                    className="w-full"
                    actions={
                      <div className="flex flex-row items-center gap-2 space-x-1 mr-6">
                        {isDiffOpen ? (
                          <>
                            <div className="flex items-center">
                              <Button
                                className="rounded-r-none"
                                type="primary"
                                size="tiny"
                                icon={
                                  !isAcceptDiffLoading ? (
                                    <IconCheck />
                                  ) : (
                                    <IconLoader className="animate-spin" size={14} />
                                  )
                                }
                                iconRight={
                                  <div className="opacity-30">
                                    <IconCornerDownLeft size={12} strokeWidth={1.5} />
                                  </div>
                                }
                                onClick={acceptAiHandler}
                              >
                                {getDiffTypeButtonLabel(selectedDiffType)}
                              </Button>
                              <Dropdown
                                align="end"
                                side="bottom"
                                overlay={Object.values(DiffType)
                                  .filter((diffType) => diffType !== selectedDiffType)
                                  .map((diffType) => (
                                    <Dropdown.Item
                                      key={diffType}
                                      onClick={() => {
                                        setSelectedDiffType(diffType)
                                        switch (diffType) {
                                          case DiffType.Modification:
                                            return compareAsModification()
                                          case DiffType.Addition:
                                            return compareAsAddition()
                                          case DiffType.NewSnippet:
                                            return compareAsNewSnippet()
                                          default:
                                            throw new Error(`Unknown diff type '${diffType}'`)
                                        }
                                      }}
                                    >
                                      {getDiffTypeDropdownLabel(diffType)}
                                    </Dropdown.Item>
                                  ))}
                              >
                                <Button
                                  type="primary"
                                  className="rounded-l-none border-l-0 px-[4px] py-[5px]"
                                  icon={<IconChevronDown />}
                                />
                              </Dropdown>
                            </div>
                            <Button
                              type="alternative"
                              size="tiny"
                              icon={<IconX />}
                              iconRight={<span className="opacity-30">ESC</span>}
                              onClick={discardAiHandler}
                            >
                              Discard
                            </Button>
                          </>
                        ) : (
                          <>
                            <IconCornerDownLeft size={16} strokeWidth={1.5} />
                            <IconSettings
                              className="cursor-pointer"
                              onClick={() => {
                                setIsSchemaSuggestionDismissed(true)
                                setIsAISettingsOpen(true)
                              }}
                            />
                          </>
                        )}
                      </div>
                    }
                    onKeyPress={async (e) => {
                      if (e.key === 'Enter') {
                        try {
                          const prompt = e.currentTarget.value

                          if (!prompt) {
                            return
                          }

                          const sql = editorRef.current?.getValue()

                          if (!sql) {
                            return
                          }

                          const { sql: modifiedSql } = await editSql({
                            prompt,
                            sql: sql.replace(sqlAiDisclaimerComment, '').trim(),
                            entityDefinitions,
                          })

                          setAiQueryCount((count) => count + 1)

                          const formattedSql =
                            sqlAiDisclaimerComment +
                            '\n\n' +
                            format(modifiedSql, {
                              language: 'postgresql',
                              keywordCase: 'lower',
                            })

                          // TODO: show error
                          if (formattedSql.trim() === sql.trim()) {
                            ui.setNotification({
                              category: 'error',
                              message:
                                'Unable to edit SQL. Try adding more details to your prompt.',
                            })
                            return
                          }

                          setSqlDiff({
                            original: sql,
                            modified: formattedSql,
                          })
                        } catch (error: unknown) {
                          if (isError(error)) {
                            ui.setNotification({
                              category: 'error',
                              message: error.message,
                            })
                          }
                        }
                      }
                    }}
                  />
                </motion.div>
              ) : (
                <motion.div
                  key="ask-ai-loading"
                  className="p-4 flex flex-row gap-2 items-center w-full"
                  variants={{
                    visible: {
                      opacity: 1,
                      y: 0,
                    },
                    hidden: {
                      opacity: 0,
                      y: 25,
                    },
                  }}
                  transition={{
                    duration: 0.2,
                  }}
                  initial="hidden"
                  animate="visible"
                  exit="hidden"
                >
                  <motion.div
                    className="text-brand-900"
                    animate={{
                      scale: [0.9, 1.1, 0.9],
                      transition: {
                        ease: 'linear',
                        duration: 2,
                        repeat: Infinity,
                      },
                    }}
                  >
                    <AiIcon className="w-4 h-4" />
                  </motion.div>
                  <motion.span
                    animate={{
                      opacity: ['0.5', '0.75', '0.5'],
                      transition: {
                        ease: 'linear',
                        duration: 2,
                        repeat: Infinity,
                      },
                    }}
                  >
                    Thinking...
                  </motion.span>
                </motion.div>
              )}
            </AnimatePresence>
          </motion.div>
        </AISchemaSuggestionPopover>
=======
                x: 0,
              },
              hidden: {
                x: 100,
              },
            }}
            initial={isFirstRender ? 'visible' : 'hidden'}
            animate="visible"
            className="w-full flex justify-center z-10 h-[60px] bg-brand-300 border-b border-brand-400 px-5"
          >
            <div
              className={cn(
                'w-full !border-brand-900 border-none !shadow-none',
                'flex items-center gap-3'
              )}
            >
              <motion.div layoutId="ask-ai-input-icon" transition={{ duration: 0.1 }}>
                <AiIconAnimation loading={isEditSqlLoading} />
              </motion.div>

              <AnimatePresence initial={false} exitBeforeEnter>
                {debugSolution && (
                  <div className="h-full w-full flex flex-row items-center overflow-y-hidden text-sm text-white">
                    {debugSolution}
                  </div>
                )}
                {!isEditSqlLoading && !debugSolution && (
                  <motion.div
                    key="ask-ai-input"
                    className="w-full h-full relative flex items-center"
                    variants={{
                      visible: {
                        opacity: 1,
                        y: 0,
                      },
                      hidden: {
                        opacity: 0,
                        y: -25,
                      },
                    }}
                    initial="hidden"
                    animate="visible"
                    exit="hidden"
                    transition={{
                      duration: 0.1,
                    }}
                  >
                    <Input_Shadcn_
                      autoFocus
                      value={aiInput}
                      onChange={(e) => setAiInput(e.currentTarget.value)}
                      disabled={isDiffOpen}
                      ref={inputRef}
                      className={cn(
                        '!p-0 bg-transparent border-transparent text-sm text-brand-600 dark:text-brand placeholder:text-brand-500 focus:!ring-0',
                        'focus-visible:ring-0 focus-visible:ring-offset-0',
                        'appearance-none outline-none'
                      )}
                      placeholder={!debugSolution ? 'Ask Supabase AI to modify your query' : ''}
                      onKeyDown={(e) => {
                        if (e.key === 'Escape' && !aiInput) {
                          setIsAiOpen(false)
                        }
                      }}
                      onKeyPress={async (e) => {
                        if (e.key === 'Enter') {
                          console.log('entering')
                          try {
                            const prompt = e.currentTarget.value

                            if (!prompt) {
                              return
                            }

                            const sql = editorRef.current?.getValue()

                            if (!sql) {
                              return
                            }

                            const { sql: modifiedSql } = await editSql({
                              prompt,
                              sql: sql.replace(sqlAiDisclaimerComment, '').trim(),
                              entityDefinitions,
                            })

                            const formattedSql =
                              sqlAiDisclaimerComment +
                              '\n\n' +
                              format(modifiedSql, {
                                language: 'postgresql',
                                keywordCase: 'lower',
                              })

                            // TODO: show error
                            if (formattedSql.trim() === sql.trim()) {
                              ui.setNotification({
                                category: 'error',
                                message:
                                  'Unable to edit SQL. Try adding more details to your prompt.',
                              })
                              return
                            }

                            setSqlDiff({
                              original: sql,
                              modified: formattedSql,
                            })
                          } catch (error: unknown) {
                            if (
                              error &&
                              typeof error === 'object' &&
                              'message' in error &&
                              typeof error.message === 'string'
                            ) {
                              ui.setNotification({
                                category: 'error',
                                message: error.message,
                              })
                            }
                          }
                        }
                      }}
                    />
                  </motion.div>
                )}
                {isEditSqlLoading && (
                  <motion.div
                    key="ask-ai-loading"
                    className="p-0 flex flex-row gap-2 items-center w-full"
                    variants={{
                      visible: {
                        opacity: 1,
                        y: 0,
                      },
                      hidden: {
                        opacity: 0,
                        y: 25,
                      },
                    }}
                    transition={{
                      duration: 0.2,
                    }}
                    initial="hidden"
                    animate="visible"
                    exit="hidden"
                  >
                    <motion.span
                      className="text-sm text-brand px-3"
                      animate={{
                        opacity: ['0.5', '0.75', '0.5'],
                        transition: {
                          ease: 'linear',
                          duration: 0.33,
                          repeat: Infinity,
                        },
                      }}
                    >
                      Thinking...
                    </motion.span>
                  </motion.div>
                )}
              </AnimatePresence>
              <div className="flex flex-row items-center gap-3 mr-1">
                {isDiffOpen ? (
                  <>
                    <div className="flex items-center">
                      <Button
                        className="rounded-r-none"
                        type="primary"
                        size="tiny"
                        icon={
                          !isAcceptDiffLoading ? (
                            <IconCheck />
                          ) : (
                            <IconLoader className="animate-spin" size={14} />
                          )
                        }
                        iconRight={
                          <div className="opacity-30">
                            <IconCornerDownLeft size={12} strokeWidth={1.5} />
                          </div>
                        }
                        onClick={acceptAiHandler}
                      >
                        {getDiffTypeButtonLabel(selectedDiffType)}
                      </Button>
                      <Dropdown
                        align="end"
                        side="bottom"
                        overlay={Object.values(DiffType)
                          .filter((diffType) => diffType !== selectedDiffType)
                          .map((diffType) => (
                            <Dropdown.Item
                              key={diffType}
                              onClick={() => {
                                setSelectedDiffType(diffType)
                                switch (diffType) {
                                  case DiffType.Modification:
                                    return compareAsModification()
                                  case DiffType.Addition:
                                    return compareAsAddition()
                                  case DiffType.NewSnippet:
                                    return compareAsNewSnippet()
                                  default:
                                    throw new Error(`Unknown diff type '${diffType}'`)
                                }
                              }}
                            >
                              {getDiffTypeDropdownLabel(diffType)}
                            </Dropdown.Item>
                          ))}
                      >
                        <Button
                          type="primary"
                          className="rounded-l-none border-l-0 px-[4px] py-[5px]"
                          icon={<IconChevronDown />}
                        />
                      </Dropdown>
                    </div>
                    <Button
                      type="alternative"
                      size="tiny"
                      icon={<IconX />}
                      iconRight={<span className="opacity-30">ESC</span>}
                      onClick={discardAiHandler}
                    >
                      Discard
                    </Button>
                  </>
                ) : (
                  <>
                    <div
                      className={cn('transition text-brand', !aiInput ? 'opacity-0' : 'opacity-30')}
                    >
                      <IconCornerDownLeft size={16} strokeWidth={1.5} />
                    </div>
                    <button
                      onClick={() => setIsAISettingsOpen(true)}
                      className="text-brand-600 dark:text-brand hover:text-brand-600 transition"
                    >
                      <IconSettings className="cursor-pointer" />
                    </button>
                    <button
                      className="text-brand-600 dark:text-brand hover:text-brand-600"
                      onClick={() => setIsAiOpen(false)}
                    >
                      <IconX size={21} />
                    </button>
                  </>
                )}
              </div>
            </div>
          </motion.div>
        )}
>>>>>>> d1bd4377
        <Split
          style={{ height: '100%' }}
          direction="vertical"
          gutterSize={2}
          sizes={
            (splitSize ? splitSize : (snippet?.splitSizes as number[] | undefined)) ?? [50, 50]
          }
          minSize={minSize}
          snapOffset={snapOffset}
          expandToMin={true}
          collapsed={isUtilityPanelCollapsed ? 1 : undefined}
          onDragEnd={onDragEnd}
        >
          <div className="flex-grow overflow-y-auto border-b">
            {!isAiOpen && (
              <motion.button
                layoutId="ask-ai-input-icon"
                transition={{ duration: 0.1 }}
                onClick={() => setIsAiOpen(!isAiOpen)}
                className={cn(
                  'group',
                  'absolute z-10',
                  'rounded-lg',
                  'right-[24px] top-4',
                  'transition-all duration-200',
                  'ease-out'
                )}
              >
                <AiIconAnimation loading={false} allowHoverEffect />
              </motion.button>
            )}

            {isLoading ? (
              <div className="flex h-full w-full items-center justify-center">Loading...</div>
            ) : (
              <>
                {isDiffOpen && (
                  <motion.div
                    className="w-full h-full"
                    variants={{
                      visible: {
                        opacity: 1,
                        filter: 'blur(0px)',
                      },
                      hidden: {
                        opacity: 0,
                        filter: 'blur(10px)',
                      },
                    }}
                    initial="hidden"
                    animate="visible"
                  >
                    <DiffEditor
                      theme="supabase"
                      language="pgsql"
                      original={sqlDiff.original}
                      modified={sqlDiff.modified}
                      onMount={(editor) => {
                        diffEditorRef.current = editor
                        let isFirstLoad = true

                        editor.onDidUpdateDiff(() => {
                          if (!isFirstLoad) {
                            return
                          }

                          const model = editor.getModel()
                          const lineChanges = editor.getLineChanges()

                          if (!model || !lineChanges || lineChanges.length === 0) {
                            return
                          }

                          const original = model.original.getValue()
                          const formattedOriginal = format(
                            original.replace(sqlAiDisclaimerComment, '').trim(),
                            {
                              language: 'postgresql',
                              keywordCase: 'lower',
                            }
                          )
                          const modified = model.modified.getValue()

                          const lineStart = original.includes(sqlAiDisclaimerComment)
                            ? (sqlAiDisclaimerComment + '\n\n').split('\n').length
                            : 0
                          const lineEnd = model.original.getLineCount()
                          const totalLines = lineEnd - lineStart

                          // If any change overwrites >50% of the original code,
                          // and the the modified code doesn't contain the original code,
                          // predict that this is an addition instead of a modification
                          const isAddition =
                            lineChanges.some(
                              (lineChange) =>
                                lineChange.originalEndLineNumber -
                                  lineChange.originalStartLineNumber >
                                totalLines * 0.5
                            ) && !modified.includes(formattedOriginal)

                          if (isAddition) {
                            setSelectedDiffType(DiffType.Addition)
                            compareAsAddition()
                          }

                          isFirstLoad = false
                        })
                      }}
                      options={{
                        fontSize: 13,
                      }}
                    />
                  </motion.div>
                )}
                <motion.div
                  key={id}
                  variants={{
                    visible: {
                      opacity: 1,
                      filter: 'blur(0px)',
                    },
                    hidden: {
                      opacity: 0,
                      filter: 'blur(10px)',
                    },
                  }}
                  initial="hidden"
                  animate={isDiffOpen ? 'hidden' : 'visible'}
                  className="w-full h-full"
                >
                  <MonacoEditor
                    id={id}
                    editorRef={editorRef}
                    isExecuting={isExecuting}
                    autoFocus={false}
                    executeQuery={executeQuery}
                  />
                </motion.div>
              </>
            )}
          </div>
          <div className="flex flex-col">
            {isLoading ? (
              <div className="flex h-full w-full items-center justify-center">Loading...</div>
            ) : (
              <UtilityPanel
                id={id}
                isExecuting={isExecuting}
                isDisabled={isDiffOpen}
                executeQuery={executeQuery}
              />
            )}
          </div>
        </Split>
      </div>
    </SQLEditorContext.Provider>
  )
}

export default SQLEditor<|MERGE_RESOLUTION|>--- conflicted
+++ resolved
@@ -455,523 +455,283 @@
           executeQuery(true)
         }}
       />
-<<<<<<< HEAD
-      <div className="flex h-full flex-col">
-        <AISchemaSuggestionPopover
-          onClickSettings={() => {
-            setIsAISettingsOpen(true)
-          }}
-        >
-=======
       <div className="flex h-full flex-col relative">
         {isAiOpen && (
->>>>>>> d1bd4377
-          <motion.div
-            key="ask-ai-input-container"
-            layoutId="ask-ai-input-container"
-            variants={{
-              visible: {
-                borderRadius: 0,
-<<<<<<< HEAD
-              },
+          <AISchemaSuggestionPopover
+            onClickSettings={() => {
+              setIsAISettingsOpen(true)
             }}
-            initial="visible"
-            animate="visible"
-            className="w-full flex justify-center z-10 mt-0.5 bg-brand-400"
           >
-            <AnimatePresence initial={false} exitBeforeEnter>
-              {!isEditSqlLoading ? (
-                <motion.div
-                  key="ask-ai-input"
-                  className="w-full"
-                  variants={{
-                    visible: {
-                      opacity: 1,
-                      y: 0,
-                    },
-                    hidden: {
-                      opacity: 0,
-                      y: -25,
-                    },
-                  }}
-                  initial="hidden"
-                  animate="visible"
-                  exit="hidden"
-                  transition={{
-                    duration: 0.1,
-                  }}
-                >
-                  <Input
-                    autoFocus
-                    size="xlarge"
-                    value={aiInput}
-                    onChange={(e) => setAiInput(e.currentTarget.value)}
-                    disabled={isDiffOpen}
-                    inputRef={inputRef}
-                    icon={
-                      <div className="h-full flex flex-row gap-3 items-center">
-                        <motion.div layoutId="ask-ai-input-icon" className="ml-1">
-                          <AiIcon className="w-4 h-4" />
-                        </motion.div>
-
-                        {debugSolution && (
-                          <div className="h-full w-full flex flex-row items-center overflow-y-hidden mr-[16.5rem] text-sm text-white">
-                            {debugSolution}
-                          </div>
+            <motion.div
+              key="ask-ai-input-container"
+              layoutId="ask-ai-input-container"
+              variants={{
+                visible: {
+                  borderRadius: 0,
+                  x: 0,
+                },
+                hidden: {
+                  x: 100,
+                },
+              }}
+              initial={isFirstRender ? 'visible' : 'hidden'}
+              animate="visible"
+              className="w-full flex justify-center z-10 h-[60px] bg-brand-300 border-b border-brand-400 px-5"
+            >
+              <div
+                className={cn(
+                  'w-full !border-brand-900 border-none !shadow-none',
+                  'flex items-center gap-3'
+                )}
+              >
+                <motion.div layoutId="ask-ai-input-icon" transition={{ duration: 0.1 }}>
+                  <AiIconAnimation loading={isEditSqlLoading} />
+                </motion.div>
+
+                <AnimatePresence initial={false} exitBeforeEnter>
+                  {debugSolution && (
+                    <div className="h-full w-full flex flex-row items-center overflow-y-hidden text-sm text-white">
+                      {debugSolution}
+                    </div>
+                  )}
+                  {!isEditSqlLoading && !debugSolution && (
+                    <motion.div
+                      key="ask-ai-input"
+                      className="w-full h-full relative flex items-center"
+                      variants={{
+                        visible: {
+                          opacity: 1,
+                          y: 0,
+                        },
+                        hidden: {
+                          opacity: 0,
+                          y: -25,
+                        },
+                      }}
+                      initial="hidden"
+                      animate="visible"
+                      exit="hidden"
+                      transition={{
+                        duration: 0.1,
+                      }}
+                    >
+                      <Input_Shadcn_
+                        autoFocus
+                        value={aiInput}
+                        onChange={(e) => setAiInput(e.currentTarget.value)}
+                        disabled={isDiffOpen}
+                        ref={inputRef}
+                        className={cn(
+                          '!p-0 bg-transparent border-transparent text-sm text-brand-600 dark:text-brand placeholder:text-brand-500 focus:!ring-0',
+                          'focus-visible:ring-0 focus-visible:ring-offset-0',
+                          'appearance-none outline-none'
                         )}
-                      </div>
-                    }
-                    inputClassName="w-full !border-brand-900 border-none bg-transparent !shadow-none py-4 focus:!ring-0 placeholder:text-scale-900 pr-20"
-                    iconContainerClassName="transition text-scale-800 text-brand-900"
-                    placeholder={!debugSolution ? 'Ask Supabase AI to modify your query' : ''}
-                    className="w-full"
-                    actions={
-                      <div className="flex flex-row items-center gap-2 space-x-1 mr-6">
-                        {isDiffOpen ? (
-                          <>
-                            <div className="flex items-center">
-                              <Button
-                                className="rounded-r-none"
-                                type="primary"
-                                size="tiny"
-                                icon={
-                                  !isAcceptDiffLoading ? (
-                                    <IconCheck />
-                                  ) : (
-                                    <IconLoader className="animate-spin" size={14} />
-                                  )
-                                }
-                                iconRight={
-                                  <div className="opacity-30">
-                                    <IconCornerDownLeft size={12} strokeWidth={1.5} />
-                                  </div>
-                                }
-                                onClick={acceptAiHandler}
-                              >
-                                {getDiffTypeButtonLabel(selectedDiffType)}
-                              </Button>
-                              <Dropdown
-                                align="end"
-                                side="bottom"
-                                overlay={Object.values(DiffType)
-                                  .filter((diffType) => diffType !== selectedDiffType)
-                                  .map((diffType) => (
-                                    <Dropdown.Item
-                                      key={diffType}
-                                      onClick={() => {
-                                        setSelectedDiffType(diffType)
-                                        switch (diffType) {
-                                          case DiffType.Modification:
-                                            return compareAsModification()
-                                          case DiffType.Addition:
-                                            return compareAsAddition()
-                                          case DiffType.NewSnippet:
-                                            return compareAsNewSnippet()
-                                          default:
-                                            throw new Error(`Unknown diff type '${diffType}'`)
-                                        }
-                                      }}
-                                    >
-                                      {getDiffTypeDropdownLabel(diffType)}
-                                    </Dropdown.Item>
-                                  ))}
-                              >
-                                <Button
-                                  type="primary"
-                                  className="rounded-l-none border-l-0 px-[4px] py-[5px]"
-                                  icon={<IconChevronDown />}
-                                />
-                              </Dropdown>
-                            </div>
-                            <Button
-                              type="alternative"
-                              size="tiny"
-                              icon={<IconX />}
-                              iconRight={<span className="opacity-30">ESC</span>}
-                              onClick={discardAiHandler}
-                            >
-                              Discard
-                            </Button>
-                          </>
-                        ) : (
-                          <>
-                            <IconCornerDownLeft size={16} strokeWidth={1.5} />
-                            <IconSettings
-                              className="cursor-pointer"
-                              onClick={() => {
-                                setIsSchemaSuggestionDismissed(true)
-                                setIsAISettingsOpen(true)
-                              }}
-                            />
-                          </>
-                        )}
-                      </div>
-                    }
-                    onKeyPress={async (e) => {
-                      if (e.key === 'Enter') {
-                        try {
-                          const prompt = e.currentTarget.value
-
-                          if (!prompt) {
-                            return
+                        placeholder={!debugSolution ? 'Ask Supabase AI to modify your query' : ''}
+                        onKeyDown={(e) => {
+                          if (e.key === 'Escape' && !aiInput) {
+                            setIsAiOpen(false)
                           }
-
-                          const sql = editorRef.current?.getValue()
-
-                          if (!sql) {
-                            return
-                          }
-
-                          const { sql: modifiedSql } = await editSql({
-                            prompt,
-                            sql: sql.replace(sqlAiDisclaimerComment, '').trim(),
-                            entityDefinitions,
-                          })
-
-                          setAiQueryCount((count) => count + 1)
-
-                          const formattedSql =
-                            sqlAiDisclaimerComment +
-                            '\n\n' +
-                            format(modifiedSql, {
-                              language: 'postgresql',
-                              keywordCase: 'lower',
-                            })
-
-                          // TODO: show error
-                          if (formattedSql.trim() === sql.trim()) {
-                            ui.setNotification({
-                              category: 'error',
-                              message:
-                                'Unable to edit SQL. Try adding more details to your prompt.',
-                            })
-                            return
-                          }
-
-                          setSqlDiff({
-                            original: sql,
-                            modified: formattedSql,
-                          })
-                        } catch (error: unknown) {
-                          if (isError(error)) {
-                            ui.setNotification({
-                              category: 'error',
-                              message: error.message,
-                            })
-                          }
-                        }
-                      }
-                    }}
-                  />
-                </motion.div>
-              ) : (
-                <motion.div
-                  key="ask-ai-loading"
-                  className="p-4 flex flex-row gap-2 items-center w-full"
-                  variants={{
-                    visible: {
-                      opacity: 1,
-                      y: 0,
-                    },
-                    hidden: {
-                      opacity: 0,
-                      y: 25,
-                    },
-                  }}
-                  transition={{
-                    duration: 0.2,
-                  }}
-                  initial="hidden"
-                  animate="visible"
-                  exit="hidden"
-                >
-                  <motion.div
-                    className="text-brand-900"
-                    animate={{
-                      scale: [0.9, 1.1, 0.9],
-                      transition: {
-                        ease: 'linear',
-                        duration: 2,
-                        repeat: Infinity,
-                      },
-                    }}
-                  >
-                    <AiIcon className="w-4 h-4" />
-                  </motion.div>
-                  <motion.span
-                    animate={{
-                      opacity: ['0.5', '0.75', '0.5'],
-                      transition: {
-                        ease: 'linear',
-                        duration: 2,
-                        repeat: Infinity,
-                      },
-                    }}
-                  >
-                    Thinking...
-                  </motion.span>
-                </motion.div>
-              )}
-            </AnimatePresence>
-          </motion.div>
-        </AISchemaSuggestionPopover>
-=======
-                x: 0,
-              },
-              hidden: {
-                x: 100,
-              },
-            }}
-            initial={isFirstRender ? 'visible' : 'hidden'}
-            animate="visible"
-            className="w-full flex justify-center z-10 h-[60px] bg-brand-300 border-b border-brand-400 px-5"
-          >
-            <div
-              className={cn(
-                'w-full !border-brand-900 border-none !shadow-none',
-                'flex items-center gap-3'
-              )}
-            >
-              <motion.div layoutId="ask-ai-input-icon" transition={{ duration: 0.1 }}>
-                <AiIconAnimation loading={isEditSqlLoading} />
-              </motion.div>
-
-              <AnimatePresence initial={false} exitBeforeEnter>
-                {debugSolution && (
-                  <div className="h-full w-full flex flex-row items-center overflow-y-hidden text-sm text-white">
-                    {debugSolution}
-                  </div>
-                )}
-                {!isEditSqlLoading && !debugSolution && (
-                  <motion.div
-                    key="ask-ai-input"
-                    className="w-full h-full relative flex items-center"
-                    variants={{
-                      visible: {
-                        opacity: 1,
-                        y: 0,
-                      },
-                      hidden: {
-                        opacity: 0,
-                        y: -25,
-                      },
-                    }}
-                    initial="hidden"
-                    animate="visible"
-                    exit="hidden"
-                    transition={{
-                      duration: 0.1,
-                    }}
-                  >
-                    <Input_Shadcn_
-                      autoFocus
-                      value={aiInput}
-                      onChange={(e) => setAiInput(e.currentTarget.value)}
-                      disabled={isDiffOpen}
-                      ref={inputRef}
-                      className={cn(
-                        '!p-0 bg-transparent border-transparent text-sm text-brand-600 dark:text-brand placeholder:text-brand-500 focus:!ring-0',
-                        'focus-visible:ring-0 focus-visible:ring-offset-0',
-                        'appearance-none outline-none'
-                      )}
-                      placeholder={!debugSolution ? 'Ask Supabase AI to modify your query' : ''}
-                      onKeyDown={(e) => {
-                        if (e.key === 'Escape' && !aiInput) {
-                          setIsAiOpen(false)
-                        }
-                      }}
-                      onKeyPress={async (e) => {
-                        if (e.key === 'Enter') {
-                          console.log('entering')
-                          try {
-                            const prompt = e.currentTarget.value
-
-                            if (!prompt) {
-                              return
-                            }
-
-                            const sql = editorRef.current?.getValue()
-
-                            if (!sql) {
-                              return
-                            }
-
-                            const { sql: modifiedSql } = await editSql({
-                              prompt,
-                              sql: sql.replace(sqlAiDisclaimerComment, '').trim(),
-                              entityDefinitions,
-                            })
-
-                            const formattedSql =
-                              sqlAiDisclaimerComment +
-                              '\n\n' +
-                              format(modifiedSql, {
-                                language: 'postgresql',
-                                keywordCase: 'lower',
+                        }}
+                        onKeyPress={async (e) => {
+                          if (e.key === 'Enter') {
+                            console.log('entering')
+                            try {
+                              const prompt = e.currentTarget.value
+
+                              if (!prompt) {
+                                return
+                              }
+
+                              const sql = editorRef.current?.getValue()
+
+                              if (!sql) {
+                                return
+                              }
+
+                              const { sql: modifiedSql } = await editSql({
+                                prompt,
+                                sql: sql.replace(sqlAiDisclaimerComment, '').trim(),
+                                entityDefinitions,
                               })
 
-                            // TODO: show error
-                            if (formattedSql.trim() === sql.trim()) {
-                              ui.setNotification({
-                                category: 'error',
-                                message:
-                                  'Unable to edit SQL. Try adding more details to your prompt.',
+                              setAiQueryCount((count) => count + 1)
+
+                              const formattedSql =
+                                sqlAiDisclaimerComment +
+                                '\n\n' +
+                                format(modifiedSql, {
+                                  language: 'postgresql',
+                                  keywordCase: 'lower',
+                                })
+
+                              // TODO: show error
+                              if (formattedSql.trim() === sql.trim()) {
+                                ui.setNotification({
+                                  category: 'error',
+                                  message:
+                                    'Unable to edit SQL. Try adding more details to your prompt.',
+                                })
+                                return
+                              }
+
+                              setSqlDiff({
+                                original: sql,
+                                modified: formattedSql,
                               })
-                              return
-                            }
-
-                            setSqlDiff({
-                              original: sql,
-                              modified: formattedSql,
-                            })
-                          } catch (error: unknown) {
-                            if (
-                              error &&
-                              typeof error === 'object' &&
-                              'message' in error &&
-                              typeof error.message === 'string'
-                            ) {
-                              ui.setNotification({
-                                category: 'error',
-                                message: error.message,
-                              })
+                            } catch (error: unknown) {
+                              if (
+                                error &&
+                                typeof error === 'object' &&
+                                'message' in error &&
+                                typeof error.message === 'string'
+                              ) {
+                                ui.setNotification({
+                                  category: 'error',
+                                  message: error.message,
+                                })
+                              }
                             }
                           }
-                        }
-                      }}
-                    />
-                  </motion.div>
-                )}
-                {isEditSqlLoading && (
-                  <motion.div
-                    key="ask-ai-loading"
-                    className="p-0 flex flex-row gap-2 items-center w-full"
-                    variants={{
-                      visible: {
-                        opacity: 1,
-                        y: 0,
-                      },
-                      hidden: {
-                        opacity: 0,
-                        y: 25,
-                      },
-                    }}
-                    transition={{
-                      duration: 0.2,
-                    }}
-                    initial="hidden"
-                    animate="visible"
-                    exit="hidden"
-                  >
-                    <motion.span
-                      className="text-sm text-brand px-3"
-                      animate={{
-                        opacity: ['0.5', '0.75', '0.5'],
-                        transition: {
-                          ease: 'linear',
-                          duration: 0.33,
-                          repeat: Infinity,
+                        }}
+                      />
+                    </motion.div>
+                  )}
+                  {isEditSqlLoading && (
+                    <motion.div
+                      key="ask-ai-loading"
+                      className="p-0 flex flex-row gap-2 items-center w-full"
+                      variants={{
+                        visible: {
+                          opacity: 1,
+                          y: 0,
+                        },
+                        hidden: {
+                          opacity: 0,
+                          y: 25,
                         },
                       }}
+                      transition={{
+                        duration: 0.2,
+                      }}
+                      initial="hidden"
+                      animate="visible"
+                      exit="hidden"
                     >
-                      Thinking...
-                    </motion.span>
-                  </motion.div>
-                )}
-              </AnimatePresence>
-              <div className="flex flex-row items-center gap-3 mr-1">
-                {isDiffOpen ? (
-                  <>
-                    <div className="flex items-center">
+                      <motion.span
+                        className="text-sm text-brand px-3"
+                        animate={{
+                          opacity: ['0.5', '0.75', '0.5'],
+                          transition: {
+                            ease: 'linear',
+                            duration: 0.33,
+                            repeat: Infinity,
+                          },
+                        }}
+                      >
+                        Thinking...
+                      </motion.span>
+                    </motion.div>
+                  )}
+                </AnimatePresence>
+                <div className="flex flex-row items-center gap-3 mr-1">
+                  {isDiffOpen ? (
+                    <>
+                      <div className="flex items-center">
+                        <Button
+                          className="rounded-r-none"
+                          type="primary"
+                          size="tiny"
+                          icon={
+                            !isAcceptDiffLoading ? (
+                              <IconCheck />
+                            ) : (
+                              <IconLoader className="animate-spin" size={14} />
+                            )
+                          }
+                          iconRight={
+                            <div className="opacity-30">
+                              <IconCornerDownLeft size={12} strokeWidth={1.5} />
+                            </div>
+                          }
+                          onClick={acceptAiHandler}
+                        >
+                          {getDiffTypeButtonLabel(selectedDiffType)}
+                        </Button>
+                        <Dropdown
+                          align="end"
+                          side="bottom"
+                          overlay={Object.values(DiffType)
+                            .filter((diffType) => diffType !== selectedDiffType)
+                            .map((diffType) => (
+                              <Dropdown.Item
+                                key={diffType}
+                                onClick={() => {
+                                  setSelectedDiffType(diffType)
+                                  switch (diffType) {
+                                    case DiffType.Modification:
+                                      return compareAsModification()
+                                    case DiffType.Addition:
+                                      return compareAsAddition()
+                                    case DiffType.NewSnippet:
+                                      return compareAsNewSnippet()
+                                    default:
+                                      throw new Error(`Unknown diff type '${diffType}'`)
+                                  }
+                                }}
+                              >
+                                {getDiffTypeDropdownLabel(diffType)}
+                              </Dropdown.Item>
+                            ))}
+                        >
+                          <Button
+                            type="primary"
+                            className="rounded-l-none border-l-0 px-[4px] py-[5px]"
+                            icon={<IconChevronDown />}
+                          />
+                        </Dropdown>
+                      </div>
                       <Button
-                        className="rounded-r-none"
-                        type="primary"
+                        type="alternative"
                         size="tiny"
-                        icon={
-                          !isAcceptDiffLoading ? (
-                            <IconCheck />
-                          ) : (
-                            <IconLoader className="animate-spin" size={14} />
-                          )
-                        }
-                        iconRight={
-                          <div className="opacity-30">
-                            <IconCornerDownLeft size={12} strokeWidth={1.5} />
-                          </div>
-                        }
-                        onClick={acceptAiHandler}
+                        icon={<IconX />}
+                        iconRight={<span className="opacity-30">ESC</span>}
+                        onClick={discardAiHandler}
                       >
-                        {getDiffTypeButtonLabel(selectedDiffType)}
+                        Discard
                       </Button>
-                      <Dropdown
-                        align="end"
-                        side="bottom"
-                        overlay={Object.values(DiffType)
-                          .filter((diffType) => diffType !== selectedDiffType)
-                          .map((diffType) => (
-                            <Dropdown.Item
-                              key={diffType}
-                              onClick={() => {
-                                setSelectedDiffType(diffType)
-                                switch (diffType) {
-                                  case DiffType.Modification:
-                                    return compareAsModification()
-                                  case DiffType.Addition:
-                                    return compareAsAddition()
-                                  case DiffType.NewSnippet:
-                                    return compareAsNewSnippet()
-                                  default:
-                                    throw new Error(`Unknown diff type '${diffType}'`)
-                                }
-                              }}
-                            >
-                              {getDiffTypeDropdownLabel(diffType)}
-                            </Dropdown.Item>
-                          ))}
+                    </>
+                  ) : (
+                    <>
+                      <div
+                        className={cn(
+                          'transition text-brand',
+                          !aiInput ? 'opacity-0' : 'opacity-30'
+                        )}
                       >
-                        <Button
-                          type="primary"
-                          className="rounded-l-none border-l-0 px-[4px] py-[5px]"
-                          icon={<IconChevronDown />}
-                        />
-                      </Dropdown>
-                    </div>
-                    <Button
-                      type="alternative"
-                      size="tiny"
-                      icon={<IconX />}
-                      iconRight={<span className="opacity-30">ESC</span>}
-                      onClick={discardAiHandler}
-                    >
-                      Discard
-                    </Button>
-                  </>
-                ) : (
-                  <>
-                    <div
-                      className={cn('transition text-brand', !aiInput ? 'opacity-0' : 'opacity-30')}
-                    >
-                      <IconCornerDownLeft size={16} strokeWidth={1.5} />
-                    </div>
-                    <button
-                      onClick={() => setIsAISettingsOpen(true)}
-                      className="text-brand-600 dark:text-brand hover:text-brand-600 transition"
-                    >
-                      <IconSettings className="cursor-pointer" />
-                    </button>
-                    <button
-                      className="text-brand-600 dark:text-brand hover:text-brand-600"
-                      onClick={() => setIsAiOpen(false)}
-                    >
-                      <IconX size={21} />
-                    </button>
-                  </>
-                )}
+                        <IconCornerDownLeft size={16} strokeWidth={1.5} />
+                      </div>
+                      <button
+                        onClick={() => {
+                          setIsSchemaSuggestionDismissed(true)
+                          setIsAISettingsOpen(true)
+                        }}
+                        className="text-brand-600 dark:text-brand hover:text-brand-600 transition"
+                      >
+                        <IconSettings className="cursor-pointer" />
+                      </button>
+                      <button
+                        className="text-brand-600 dark:text-brand hover:text-brand-600"
+                        onClick={() => setIsAiOpen(false)}
+                      >
+                        <IconX size={21} />
+                      </button>
+                    </>
+                  )}
+                </div>
               </div>
-            </div>
-          </motion.div>
+            </motion.div>
+          </AISchemaSuggestionPopover>
         )}
->>>>>>> d1bd4377
         <Split
           style={{ height: '100%' }}
           direction="vertical"
