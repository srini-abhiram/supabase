--- conflicted
+++ resolved
@@ -1,34 +1,17 @@
-<<<<<<< HEAD
-import { useState } from 'react'
-import { observer } from 'mobx-react-lite'
-import { Button, Input, IconChevronLeft, IconSearch, IconAlertCircle } from 'ui'
-=======
->>>>>>> 013fb847
 import type { PostgresPublication } from '@supabase/postgres-meta'
 import { PermissionAction } from '@supabase/shared-types/out/constants'
 import { observer } from 'mobx-react-lite'
 import { useState } from 'react'
 import { Button, IconAlertCircle, IconChevronLeft, IconSearch, Input } from 'ui'
 
-<<<<<<< HEAD
-import { checkPermissions, useStore } from 'hooks'
-import { EXCLUDED_SCHEMAS } from 'lib/constants/schemas'
-import Table from 'components/to-be-cleaned/Table'
-=======
->>>>>>> 013fb847
 import NoSearchResults from 'components/to-be-cleaned/NoSearchResults'
 import Table from 'components/to-be-cleaned/Table'
 import InformationBox from 'components/ui/InformationBox'
-<<<<<<< HEAD
-import PublicationsTableItem from './PublicationsTableItem'
-
-export interface PublicationsTablesProps {
-=======
 import { useCheckPermissions, useStore } from 'hooks'
+import { EXCLUDED_SCHEMAS } from 'lib/constants/schemas'
 import PublicationsTableItem from './PublicationsTableItem'
 
 interface PublicationsTablesProps {
->>>>>>> 013fb847
   selectedPublication: PostgresPublication
   onSelectBack: () => void
 }
