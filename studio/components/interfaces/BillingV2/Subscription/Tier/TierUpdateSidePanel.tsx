--- conflicted
+++ resolved
@@ -13,6 +13,8 @@
 import { useProjectSubscriptionV2Query } from 'data/subscriptions/project-subscription-v2-query'
 import { checkPermissions, useSelectedOrganization, useStore } from 'hooks'
 import { PRICING_TIER_PRODUCT_IDS } from 'lib/constants'
+import Telemetry from 'lib/telemetry'
+import { useRouter } from 'next/router'
 import { plans as subscriptionsPlans } from 'shared-data/plans'
 import { useSubscriptionPageStateSnapshot } from 'state/subscription-page'
 import { Alert, Button, IconCheck, IconExternalLink, Modal, SidePanel } from 'ui'
@@ -20,26 +22,12 @@
 import ExitSurveyModal from './ExitSurveyModal'
 import MembersExceedLimitModal from './MembersExceedLimitModal'
 import PaymentMethodSelection from './PaymentMethodSelection'
-<<<<<<< HEAD
-
-const TierUpdateSidePanel = () => {
-  const { ui } = useStore()
-  const selectedOrganization = useSelectedOrganization()
-  const slug = selectedOrganization?.slug
-=======
-import { plans as subscriptionsPlans } from 'shared-data/plans'
-import { useProjectSubscriptionV2Query } from 'data/subscriptions/project-subscription-v2-query'
-import { PRICING_TIER_PRODUCT_IDS } from 'lib/constants'
-import { PermissionAction } from '@supabase/shared-types/out/constants'
-import * as Tooltip from '@radix-ui/react-tooltip'
-import Telemetry from 'lib/telemetry'
-import { useRouter } from 'next/router'
 
 const TierUpdateSidePanel = () => {
   const { ui } = useStore()
   const router = useRouter()
-  const slug = ui.selectedOrganization?.slug
->>>>>>> 4e7772ab
+  const selectedOrganization = useSelectedOrganization()
+  const slug = selectedOrganization?.slug
   const { ref: projectRef } = useParams()
 
   const [isSubmitting, setIsSubmitting] = useState(false)
