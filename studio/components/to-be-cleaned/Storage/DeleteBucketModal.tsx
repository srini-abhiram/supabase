import { get as _get, find } from 'lodash'
import { useRouter } from 'next/router'

import { useParams } from 'common'
import TextConfirmModal from 'components/ui/Modals/TextConfirmModal'
import { useBucketDeleteMutation } from 'data/storage/bucket-delete-mutation'
import { Bucket, useBucketsQuery } from 'data/storage/buckets-query'
import { useStore } from 'hooks'
import { formatPoliciesForStorage } from './Storage.utils'

export interface DeleteBucketModalProps {
  visible: boolean
  bucket?: Bucket
  onClose: () => void
}

const DeleteBucketModal = ({ visible = false, bucket, onClose }: DeleteBucketModalProps) => {
  const router = useRouter()
  const { ui, meta } = useStore()
  const { ref: projectRef } = useParams()

  const { data } = useBucketsQuery({ projectRef })
<<<<<<< HEAD
  const { mutateAsync: deleteBucket, isLoading: isDeleting } = useBucketDeleteMutation()

  const buckets = data ?? []

  const onDeleteBucket = async () => {
    if (!projectRef) return console.error('Project ref is required')
    if (!bucket) return console.error('No bucket is selected')

    await deleteBucket({ projectRef, id: bucket.id })

    // Clean up policies from the corresponding bucket that was deleted
    await meta.policies.loadBySchema('storage')
    const policies = meta.policies.list()
    const storageObjectsPolicies = policies.filter((policy) => policy.table === 'objects')
    const formattedStorageObjectPolicies = formatPoliciesForStorage(buckets, storageObjectsPolicies)
    const bucketPolicies = _get(
      find(formattedStorageObjectPolicies, { name: bucket.name }),
      ['policies'],
      []
    )
    await Promise.all(
      bucketPolicies.map((policy: any) => {
        meta.policies.del(policy.id)
      })
    )

    ui.setNotification({
      category: 'success',
      message: `Successfully deleted bucket ${bucket.name}`,
    })
    router.push(`/project/${projectRef}/storage/buckets`)
    onClose()
=======
  const { mutate: deleteBucket, isLoading: isDeleting } = useBucketDeleteMutation({
    onSuccess: async () => {
      // Clean up policies from the corresponding bucket that was deleted
      await meta.policies.loadBySchema('storage')
      const policies = meta.policies.list()
      const storageObjectsPolicies = policies.filter((policy) => policy.table === 'objects')
      const formattedStorageObjectPolicies = formatPoliciesForStorage(
        buckets,
        storageObjectsPolicies
      )
      const bucketPolicies = _get(
        find(formattedStorageObjectPolicies, { name: bucket!.name }),
        ['policies'],
        []
      )
      await Promise.all(bucketPolicies.map((policy: any) => meta.policies.del(policy.id)))
      ui.setNotification({
        category: 'success',
        message: `Successfully deleted bucket ${bucket!.name}`,
      })
      router.push(`/project/${projectRef}/storage/buckets`)
      onClose()
    },
  })

  const buckets = data ?? []

  const onDeleteBucket = async () => {
    if (!projectRef) return console.error('Project ref is required')
    if (!bucket) return console.error('No bucket is selected')
    deleteBucket({ projectRef, id: bucket.id })
>>>>>>> 41bd4ca2
  }

  return (
    <TextConfirmModal
      visible={visible}
      title={`Confirm deletion of ${bucket?.name}`}
      confirmPlaceholder="Type in name of bucket"
      onConfirm={onDeleteBucket}
      onCancel={onClose}
      confirmString={bucket?.name ?? ''}
      loading={isDeleting}
      text={
        <>
          Your bucket <span className="font-bold">{bucket?.name}</span> and all its contents will be
          permanently deleted.
        </>
      }
      alert="You cannot recover this bucket once it is deleted."
      confirmLabel={`Delete bucket ${bucket?.name}`}
    />
  )
}

export default DeleteBucketModal<|MERGE_RESOLUTION|>--- conflicted
+++ resolved
@@ -20,40 +20,6 @@
   const { ref: projectRef } = useParams()
 
   const { data } = useBucketsQuery({ projectRef })
-<<<<<<< HEAD
-  const { mutateAsync: deleteBucket, isLoading: isDeleting } = useBucketDeleteMutation()
-
-  const buckets = data ?? []
-
-  const onDeleteBucket = async () => {
-    if (!projectRef) return console.error('Project ref is required')
-    if (!bucket) return console.error('No bucket is selected')
-
-    await deleteBucket({ projectRef, id: bucket.id })
-
-    // Clean up policies from the corresponding bucket that was deleted
-    await meta.policies.loadBySchema('storage')
-    const policies = meta.policies.list()
-    const storageObjectsPolicies = policies.filter((policy) => policy.table === 'objects')
-    const formattedStorageObjectPolicies = formatPoliciesForStorage(buckets, storageObjectsPolicies)
-    const bucketPolicies = _get(
-      find(formattedStorageObjectPolicies, { name: bucket.name }),
-      ['policies'],
-      []
-    )
-    await Promise.all(
-      bucketPolicies.map((policy: any) => {
-        meta.policies.del(policy.id)
-      })
-    )
-
-    ui.setNotification({
-      category: 'success',
-      message: `Successfully deleted bucket ${bucket.name}`,
-    })
-    router.push(`/project/${projectRef}/storage/buckets`)
-    onClose()
-=======
   const { mutate: deleteBucket, isLoading: isDeleting } = useBucketDeleteMutation({
     onSuccess: async () => {
       // Clean up policies from the corresponding bucket that was deleted
@@ -85,7 +51,6 @@
     if (!projectRef) return console.error('Project ref is required')
     if (!bucket) return console.error('No bucket is selected')
     deleteBucket({ projectRef, id: bucket.id })
->>>>>>> 41bd4ca2
   }
 
   return (
