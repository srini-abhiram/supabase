--- conflicted
+++ resolved
@@ -1,10 +1,6 @@
 import Link from 'next/link'
 import { FC, ReactNode } from 'react'
-<<<<<<< HEAD
-import { Badge, Button, IconExternalLink, Menu } from '@supabase/ui'
-=======
-import { Button, IconExternalLink, Menu } from 'ui'
->>>>>>> 9b933663
+import { Badge, Button, Menu } from 'ui'
 
 interface Props {
   name: string | ReactNode
