--- conflicted
+++ resolved
@@ -8,14 +8,11 @@
     './components/**/*.{js,ts,jsx,tsx}',
     './lib/**/*.{js,ts,jsx,tsx}',
     './lib/**/**/*.{js,ts,jsx,tsx}',
-<<<<<<< HEAD
-=======
     './../packages/ui/src/lib/theme/defaultTheme.ts',
     './../packages/ui/src/components/**/*.{ts,tsx}',
     // purge styles from supabase ui theme
     // './../node_modules/ui/dist/config/default-theme.js',
     // purge styles from grid library
->>>>>>> 454178ec
     './../node_modules/@supabase/grid/src/components/**/*.{js,ts,jsx,tsx}',
     './../node_modules/@supabase/grid/src/components/**/**/*.{js,ts,jsx,tsx}',
     './internals/**/*.{js,ts,jsx,tsx}',
