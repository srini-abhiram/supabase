--- conflicted
+++ resolved
@@ -124,24 +124,6 @@
     <QueryClientProvider client={queryClient}>
       <Hydrate state={pageProps.dehydratedState}>
         <StoreProvider rootStore={rootStore}>
-<<<<<<< HEAD
-          <FlagProvider>
-            <Head>
-              <title>Supabase</title>
-              <meta name="viewport" content="initial-scale=1.0, width=device-width" />
-            </Head>
-
-            <PageTelemetry>
-              <RouteValidationWrapper>
-                <AppBannerWrapper>{getLayout(<Component {...pageProps} />)}</AppBannerWrapper>
-              </RouteValidationWrapper>
-            </PageTelemetry>
-
-            <HCaptchaLoadedStore />
-            <PortalToast />
-            <ReactQueryDevtools initialIsOpen={false} position="bottom-right" />
-          </FlagProvider>
-=======
           <AuthContainer>
             <FlagProvider>
               <Head>
@@ -149,20 +131,6 @@
                 <meta name="viewport" content="initial-scale=1.0, width=device-width" />
               </Head>
               <Favicons />
-
-              <Script
-                src={`https://www.googletagmanager.com/gtag/js?id=${process.env.NEXT_PUBLIC_GA4_MEASUREMENT_ID}`}
-                strategy="afterInteractive"
-              />
-              <Script id="google-analytics" strategy="afterInteractive">
-                {`
-                window.dataLayer = window.dataLayer || [];
-                function gtag(){window.dataLayer.push(arguments);}
-                gtag('js', new Date());
-
-                gtag('config', '${process.env.NEXT_PUBLIC_GA4_MEASUREMENT_ID}', { 'send_page_view': false });
-                `}
-              </Script>
 
               <PageTelemetry>
                 <TooltipProvider>
@@ -183,7 +151,6 @@
               <ReactQueryDevtools initialIsOpen={false} position="bottom-right" />
             </FlagProvider>
           </AuthContainer>
->>>>>>> b43ba0e5
         </StoreProvider>
       </Hydrate>
     </QueryClientProvider>
