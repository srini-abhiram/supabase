import { NextApiRequest, NextApiResponse } from 'next'
import apiWrapper from 'lib/api/apiWrapper'

export default (req: NextApiRequest, res: NextApiResponse) => apiWrapper(req, res, handler)

async function handler(req: NextApiRequest, res: NextApiResponse) {
  const { method } = req

  switch (method) {
    case 'GET':
      return handleGetAll(req, res)
    default:
      res.setHeader('Allow', ['GET'])
      res.status(405).json({ data: null, error: { message: `Method ${method} Not Allowed` } })
  }
}

const handleGetAll = async (req: NextApiRequest, res: NextApiResponse) => {
  // Platform specific endpoint
  const response = {
    project: {
      api_key_supabase_encrypted: '',
      db_host: 'localhost',
      db_name: 'postgres',
      db_port: 5432,
      db_ssl: false,
      db_user: 'postgres',
      id: 1,
      inserted_at: undefined,
      name: 'Default Project',
      ref: 'default',
      status: 'ACTIVE_HEALTHY',
      services: [
        {
          id: 1,
          name: 'Default API',
          project: { ref: 'default' },
          app: { id: 1, name: 'Auto API' },
          app_config: {
            db_schema: 'public',
            endpoint: process.env.SUPABASE_URL,
            realtime_enabled: true,
          },
<<<<<<< HEAD
          endpoint: process.env.SUPABASE_URL,
          restUrl: `${process.env.SUPABASE_URL}/rest/v1/`,
=======
          endpoint: process.env.SUPABASE_URL || 'http://localhost:8000',
          restUrl: process.env.SUPABASE_REST_URL || 'http://localhost:8000/rest/v1/',
>>>>>>> ba0fc504
          defaultApiKey: process.env.SUPABASE_ANON_KEY,
          serviceApiKey: process.env.SUPABASE_SERVICE_KEY,
          internalApiKey: process.env.SUPABASE_ANON_KEY,
          service_api_keys: [
            {
              api_key_encrypted: '-',
              name: 'service_role key',
              tags: 'service_role',
            },
            {
              api_key_encrypted: '-',
              name: 'anon key',
              tags: 'anon',
            },
          ],
        },
      ],
    },
    autoApiService: {
      id: 1,
      name: 'Default API',
      project: { ref: 'default' },
      app: { id: 1, name: 'Auto API' },
      app_config: {
        db_schema: 'public',
        endpoint: process.env.SUPABASE_URL,
        realtime_enabled: true,
      },
      endpoint: process.env.SUPABASE_URL,
      restUrl: `${process.env.SUPABASE_URL}/rest/v1/`,
      defaultApiKey: process.env.SUPABASE_ANON_KEY,
      serviceApiKey: process.env.SUPABASE_SERVICE_KEY,
      internalApiKey: process.env.SUPABASE_ANON_KEY,
      service_api_keys: [
        {
          api_key_encrypted: '-',
          name: 'service_role key',
          tags: 'service_role',
        },
        {
          api_key_encrypted: '-',
          name: 'anon key',
          tags: 'anon',
        },
      ],
    },
  }

  return res.status(200).json(response)
}<|MERGE_RESOLUTION|>--- conflicted
+++ resolved
@@ -41,13 +41,8 @@
             endpoint: process.env.SUPABASE_URL,
             realtime_enabled: true,
           },
-<<<<<<< HEAD
-          endpoint: process.env.SUPABASE_URL,
-          restUrl: `${process.env.SUPABASE_URL}/rest/v1/`,
-=======
           endpoint: process.env.SUPABASE_URL || 'http://localhost:8000',
           restUrl: process.env.SUPABASE_REST_URL || 'http://localhost:8000/rest/v1/',
->>>>>>> ba0fc504
           defaultApiKey: process.env.SUPABASE_ANON_KEY,
           serviceApiKey: process.env.SUPABASE_SERVICE_KEY,
           internalApiKey: process.env.SUPABASE_ANON_KEY,
