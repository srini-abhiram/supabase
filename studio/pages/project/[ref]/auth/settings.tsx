import useSWR from 'swr'
import { observer } from 'mobx-react-lite'
import { useState, useEffect } from 'react'
import { useRouter } from 'next/router'
import { AutoField, NumField } from 'uniforms-bootstrap4'
import { Button, Typography, Toggle as UIToggle } from '@supabase/ui'
import Divider from 'components/ui/Divider'

import { API_URL } from 'lib/constants'
import { withAuth, useStore } from 'hooks'
import { authConfig } from 'stores/jsonSchema'
import { get, patch } from 'lib/common/fetch'
import { pluckJsonSchemaFields } from 'lib/helpers'
import { AuthLayout } from 'components/layouts'
import Table from 'components/to-be-cleaned/Table'
import Panel from 'components/to-be-cleaned/Panel'
import Toggle from 'components/to-be-cleaned/forms/Toggle'
import ToggleField from 'components/to-be-cleaned/forms/ToggleField'
import SecretField from 'components/to-be-cleaned/forms/SecretField'
import SchemaFormPanel from 'components/to-be-cleaned/forms/SchemaFormPanel'

const Auth = () => {
  return (
    <AuthLayout title="Auth">
      <div className="p-4">
        <Settings />
      </div>
    </AuthLayout>
  )
}
export default withAuth(observer(Auth))

const Settings = () => {
  const router = useRouter()
  const { ui } = useStore()

  const [model, setModel] = useState<any>({})
  const [smsProviderModel, setSmsProviderModel] = useState<any>({})
  const [externalProvidersModel, setExternalProvidersModel] = useState<any>({})
  const [isCustomSMTPEnabled, setCustomSMTP] = useState<boolean>(false)
  const URL = `${API_URL}/auth/${router.query.ref}/config`
  const { data: config, error }: any = useSWR(URL, get)
  const { ref: projectRef } = router.query

  if (error) {
    return (
      <Typography.Text type="danger">
        <p>Error connecting to API</p>
        <p>{`${error}`}</p>
      </Typography.Text>
    )
  }

  useEffect(() => {
    if (config) {
      const temp =
        config.SMTP_ADMIN_EMAIL ||
        config.SMTP_HOST ||
        config.SMTP_PORT ||
        config.SMTP_USER ||
        config.SMTP_PASS
      setCustomSMTP(temp)
    }
    setModel({ ...config })
    setExternalProvidersModel({ ...config })
  }, [config])

  const onFormSubmit = async (model: any) => {
    for (const [key, value] of Object.entries(model)) {
      // remove any whitespaces in OAuth or Sms provider credentials
      if ((key.includes('EXTERNAL') || key.includes('SMS')) && typeof value === 'string') {
        model[key] = value.replace(/\s/g, '')
      }
    }
    const response = await patch(URL, model)
    if (response.error) {
      ui.setNotification({
        category: 'error',
        message: `Update config failed: ${response.error.message}`,
      })
    } else {
      const updates = response
      setModel({ ...updates })
      ui.setNotification({ category: 'success', message: 'Settings saved' })
    }
  }

  /*
   * handleToggle
   *
   * This can be used for toggles that are not in a schema form
   */
  const handleToggle = async (key: any, value?: any) => {
    const payload = {
      [key]: value ? value : !model[key],
    }

    try {
      const response = await patch(URL, payload)
      if (response.error) throw response.error
      const updates = response
      setModel({ ...updates })
      ui.setNotification({ category: 'success', message: 'Settings saved' })
    } catch (error: any) {
      ui.setNotification({ category: 'error', message: `Update config failed: ${error.message}` })
    }
  }

  const onFormReset = () => {
    setExternalProvidersModel({ ...config })
  }

  return (
    <div className="">
      <div className="my-8 mt-0">
        <SchemaFormPanel
          title="General"
          schema={pluckJsonSchemaFields(authConfig, [
            'SITE_URL',
            'URI_ALLOW_LIST',
            'JWT_EXP',
            'DISABLE_SIGNUP',
            'PASSWORD_MIN_LENGTH',
          ])}
          model={{
            SITE_URL: model.SITE_URL || undefined,
            URI_ALLOW_LIST: model.URI_ALLOW_LIST || undefined,
            DISABLE_SIGNUP: model.DISABLE_SIGNUP,
            JWT_EXP: model.JWT_EXP || undefined,
            PASSWORD_MIN_LENGTH: model.PASSWORD_MIN_LENGTH || undefined,
          }}
          onSubmit={(model: any) => onFormSubmit(model)}
        >
          <AutoField
            name="SITE_URL"
            showInlineError
            errorMessage="Please enter a valid site url."
          />
          <AutoField
            name="URI_ALLOW_LIST"
            showInlineError
            errorMessage="Must be a comma separated list of exact URIs. No spaces."
          />
          <NumField name="JWT_EXP" step="1" />
          <NumField name="PASSWORD_MIN_LENGTH" step="1" />
          <ToggleField name="DISABLE_SIGNUP" />
        </SchemaFormPanel>
      </div>
      <div className="my-8 mt-0">
        <SchemaFormPanel
          title="Email Auth"
          schema={pluckJsonSchemaFields(authConfig, [
            'MAILER_SECURE_EMAIL_CHANGE_ENABLED',
            'SMTP_ADMIN_EMAIL',
            'SMTP_HOST',
            'SMTP_PORT',
            'SMTP_USER',
            'SMTP_PASS',
            'SMTP_SENDER_NAME',
            'RATE_LIMIT_EMAIL_SENT',
          ])}
          model={{
            MAILER_SECURE_EMAIL_CHANGE_ENABLED: model.MAILER_SECURE_EMAIL_CHANGE_ENABLED,
            SMTP_ADMIN_EMAIL: isCustomSMTPEnabled ? model.SMTP_ADMIN_EMAIL : '',
            SMTP_HOST: isCustomSMTPEnabled ? model.SMTP_HOST : '',
            SMTP_PORT: isCustomSMTPEnabled ? model.SMTP_PORT : '',
            SMTP_USER: isCustomSMTPEnabled ? model.SMTP_USER : '',
            SMTP_PASS: isCustomSMTPEnabled ? model.SMTP_PASS : '',
            SMTP_SENDER_NAME: isCustomSMTPEnabled ? model.SMTP_SENDER_NAME : '',
            RATE_LIMIT_EMAIL_SENT: isCustomSMTPEnabled ? model.RATE_LIMIT_EMAIL_SENT : 30,
          }}
          onSubmit={(model: any) =>
            onFormSubmit({
              ...model,
            })
          }
        >
          <UIToggle
            layout="horizontal"
            className="mb-4"
            label={authConfig.properties.EXTERNAL_EMAIL_ENABLED.title}
            onChange={(value) => {
              handleToggle('EXTERNAL_EMAIL_ENABLED', value)
            }}
            checked={model.EXTERNAL_EMAIL_ENABLED}
            descriptionText={authConfig.properties.EXTERNAL_EMAIL_ENABLED.help}
          />

          <UIToggle
            layout="horizontal"
            className="mb-4"
            label={authConfig.properties.MAILER_SECURE_EMAIL_CHANGE_ENABLED.title}
            onChange={(value) => {
              handleToggle('MAILER_SECURE_EMAIL_CHANGE_ENABLED', value)
            }}
            checked={model.MAILER_SECURE_EMAIL_CHANGE_ENABLED}
            descriptionText={authConfig.properties.MAILER_SECURE_EMAIL_CHANGE_ENABLED.help}
          />

          <UIToggle
            layout="horizontal"
            className="mb-4"
            label={authConfig.properties.MAILER_AUTOCONFIRM.title}
            onChange={(value) => {
              // If MAILER_AUTOCONFIRM is set to true, it means we are disabling email confirmations.
              // "Enable email confirmations" should be toggled off.
              handleToggle('MAILER_AUTOCONFIRM', !value)
            }}
            checked={!model.MAILER_AUTOCONFIRM}
            descriptionText={authConfig.properties.MAILER_AUTOCONFIRM.help}
          />

          <UIToggle
            layout="horizontal"
            className="mb-4"
            label="Enable Custom SMTP"
            checked={isCustomSMTPEnabled}
            onChange={(value: any) => {
              /*
               * temporary solution
               * clear the values of SMTP when toggling
               */
              if (!value) {
                onFormSubmit({
                  SMTP_ADMIN_EMAIL: '',
                  SMTP_HOST: '',
                  SMTP_PORT: '',
                  SMTP_USER: '',
                  SMTP_PASS: '',
                  SMTP_SENDER_NAME: '',
                  RATE_LIMIT_EMAIL_SENT: 30,
                })
              }
              setCustomSMTP(!isCustomSMTPEnabled)
            }}
          />
          {isCustomSMTPEnabled && (
            <>
              <AutoField
                name="SMTP_ADMIN_EMAIL"
                showInlineError
                errorMessage="Please enter from email address."
              />
              <AutoField name="SMTP_HOST" showInlineError errorMessage="Please enter host." />
              <AutoField name="SMTP_PORT" showInlineError errorMessage="Please enter port." />
              <AutoField name="SMTP_USER" showInlineError errorMessage="Please enter user." />
              <SecretField name="SMTP_PASS" errorMessage="Please enter password." />
              <AutoField
                name="SMTP_SENDER_NAME"
                showInlineError
                errorMessage="Please enter from name."
              />
              <NumField
                showInlineError
                step="1"
                name="RATE_LIMIT_EMAIL_SENT"
                errorMessage="Please enter a value between 1 to 32767"
              />
            </>
          )}
        </SchemaFormPanel>
      </div>

      <div className="my-8 mt-0">
        <SchemaFormPanel
          title="Phone Auth"
          schema={pluckJsonSchemaFields(authConfig, [
            'SMS_PROVIDER',
            'SMS_TWILIO_ACCOUNT_SID',
            'SMS_TWILIO_AUTH_TOKEN',
            'SMS_TWILIO_MESSAGE_SERVICE_SID',
            'SMS_MESSAGEBIRD_ORIGINATOR',
            'SMS_MESSAGEBIRD_ACCESS_KEY',
            'SMS_TEXTLOCAL_API_KEY',
            'SMS_TEXTLOCAL_SENDER',
            'SMS_VONAGE_API_KEY',
            'SMS_VONAGE_API_SECRET',
            'SMS_VONAGE_FROM',
          ])}
          model={{
            SMS_PROVIDER: model.SMS_PROVIDER,
            SMS_TEXTLOCAL_API_KEY: model.SMS_TEXTLOCAL_API_KEY || undefined,
            SMS_TEXTLOCAL_SENDER: model.SMS_TEXTLOCAL_SENDER || undefined,
            SMS_TWILIO_ACCOUNT_SID: model.SMS_TWILIO_ACCOUNT_SID || undefined,
            SMS_TWILIO_AUTH_TOKEN: model.SMS_TWILIO_AUTH_TOKEN || undefined,
            SMS_TWILIO_MESSAGE_SERVICE_SID: model.SMS_TWILIO_MESSAGE_SERVICE_SID || undefined,
            SMS_MESSAGEBIRD_ORIGINATOR: model.SMS_MESSAGEBIRD_ORIGINATOR || undefined,
            SMS_MESSAGEBIRD_ACCESS_KEY: model.SMS_MESSAGEBIRD_ACCESS_KEY || undefined,
            SMS_VONAGE_API_KEY: model.SMS_VONAGE_API_KEY || undefined,
            SMS_VONAGE_API_SECRET: model.SMS_VONAGE_API_SECRET || undefined,
            SMS_VONAGE_FROM: model.SMS_VONAGE_FROM || undefined,
          }}
          onChangeModel={(model: any) => setSmsProviderModel(model)}
          onSubmit={(model: any) => onFormSubmit(model)}
        >
          <>
            <UIToggle
              layout="horizontal"
              className="mb-4"
              label={authConfig.properties.EXTERNAL_PHONE_ENABLED.title}
              onChange={() => {
                handleToggle('EXTERNAL_PHONE_ENABLED')
              }}
              checked={model.EXTERNAL_PHONE_ENABLED}
              descriptionText={authConfig.properties.EXTERNAL_PHONE_ENABLED.help}
            />

            {model.EXTERNAL_PHONE_ENABLED && (
              <>
                <AutoField
                  name="SMS_PROVIDER"
                  showInlineError
                  errorMessage="Please enter the phone provider."
                />
                {smsProviderModel?.SMS_PROVIDER === 'messagebird' ? (
                  <>
                    <SecretField
                      name="SMS_MESSAGEBIRD_ACCESS_KEY"
                      showInlineError
                      errorMessage="Please enter the messagebird access key."
                    />
                    <AutoField
                      name="SMS_MESSAGEBIRD_ORIGINATOR"
                      showInlineError
                      errorMessage="Please enter the messagebird originator."
                    />
                  </>
                ) : smsProviderModel?.SMS_PROVIDER === 'textlocal' ? (
                  <>
                    <AutoField
                      name="SMS_TEXTLOCAL_API_KEY"
                      showInlineError
                      errorMessage="Please enter the vonage account sid."
                    />
                    <SecretField
                      name="SMS_TEXTLOCAL_SENDER"
                      showInlineError
                      errorMessage="Please enter the vonage auth token."
                    />
                  </>
                ) : smsProviderModel?.SMS_PROVIDER === 'vonage' ? (
                  <>
                    <AutoField
                      name="SMS_VONAGE_API_KEY"
                      showInlineError
                      errorMessage="Please enter the vonage account sid."
                    />
                    <SecretField
                      name="SMS_VONAGE_API_SECRET"
                      showInlineError
                      errorMessage="Please enter the vonage auth token."
                    />
                    <AutoField
                      name="SMS_VONAGE_FROM"
                      showInlineError
                      errorMessage="Please enter the vonage message service sid."
                    />
                  </>
                ) : (
                  <>
                    <AutoField
                      name="SMS_TWILIO_ACCOUNT_SID"
                      showInlineError
                      errorMessage="Please enter the twilio account sid."
                    />
                    <SecretField
                      name="SMS_TWILIO_AUTH_TOKEN"
                      showInlineError
                      errorMessage="Please enter the twilio auth token."
                    />
                    <AutoField
                      name="SMS_TWILIO_MESSAGE_SERVICE_SID"
                      showInlineError
                      errorMessage="Please enter the twilio message service sid."
                    />
                  </>
                )}
              </>
            )}
            <UIToggle
              layout="horizontal"
              label={authConfig.properties.SMS_AUTOCONFIRM.title}
              onChange={(value) => {
                // If SMS_AUTOCONFIRM is set to true, it means we are disabling phone confirmations.
                // "Enable phone confirmations" should be toggled off.
                handleToggle('SMS_AUTOCONFIRM', !value)
              }}
              //
              checked={!model.SMS_AUTOCONFIRM}
              descriptionText={authConfig.properties.SMS_AUTOCONFIRM.help}
            />
          </>
        </SchemaFormPanel>
      </div>
      <div className="my-8 mt-0">
        <SchemaFormPanel
          title="External OAuth Providers"
          schema={pluckJsonSchemaFields(authConfig, [
            'EXTERNAL_APPLE_ENABLED',
            'EXTERNAL_APPLE_CLIENT_ID',
            'EXTERNAL_APPLE_SECRET',
            'EXTERNAL_AZURE_ENABLED',
            'EXTERNAL_AZURE_CLIENT_ID',
            'EXTERNAL_AZURE_SECRET',
            'EXTERNAL_AZURE_URL',
            'EXTERNAL_BITBUCKET_ENABLED',
            'EXTERNAL_BITBUCKET_CLIENT_ID',
            'EXTERNAL_BITBUCKET_SECRET',
            'EXTERNAL_DISCORD_ENABLED',
            'EXTERNAL_DISCORD_CLIENT_ID',
            'EXTERNAL_DISCORD_SECRET',
            'EXTERNAL_FACEBOOK_ENABLED',
            'EXTERNAL_FACEBOOK_CLIENT_ID',
            'EXTERNAL_FACEBOOK_SECRET',
            'EXTERNAL_GOOGLE_ENABLED',
            'EXTERNAL_GOOGLE_CLIENT_ID',
            'EXTERNAL_GOOGLE_SECRET',
            'EXTERNAL_GITHUB_ENABLED',
            'EXTERNAL_GITHUB_CLIENT_ID',
            'EXTERNAL_GITHUB_SECRET',
            'EXTERNAL_GITLAB_ENABLED',
            'EXTERNAL_GITLAB_CLIENT_ID',
            'EXTERNAL_GITLAB_SECRET',
            'EXTERNAL_LINKEDIN_ENABLED',
            'EXTERNAL_LINKEDIN_CLIENT_ID',
            'EXTERNAL_LINKEDIN_SECRET',
            'EXTERNAL_NOTION_ENABLED',
            'EXTERNAL_NOTION_CLIENT_ID',
            'EXTERNAL_NOTION_SECRET',
            'EXTERNAL_TWITCH_ENABLED',
            'EXTERNAL_TWITCH_CLIENT_ID',
            'EXTERNAL_TWITCH_SECRET',
            'EXTERNAL_TWITTER_ENABLED',
            'EXTERNAL_TWITTER_CLIENT_ID',
            'EXTERNAL_TWITTER_SECRET',
            'EXTERNAL_SLACK_ENABLED',
            'EXTERNAL_SLACK_CLIENT_ID',
            'EXTERNAL_SLACK_SECRET',
            'EXTERNAL_SPOTIFY_ENABLED',
            'EXTERNAL_SPOTIFY_CLIENT_ID',
            'EXTERNAL_SPOTIFY_SECRET',
<<<<<<< HEAD
            'EXTERNAL_WORKOS_ENABLED',
            'EXTERNAL_WORKOS_CLIENT_ID',
            'EXTERNAL_WORKOS_SECRET',
            'EXTERNAL_KEYCLOAK_ENABLED',
            'EXTERNAL_KEYCLOAK_CLIENT_ID',
            'EXTERNAL_KEYCLOAK_SECRET',
=======
            'EXTERNAL_ZOOM_ENABLED',
            'EXTERNAL_ZOOM_CLIENT_ID',
            'EXTERNAL_ZOOM_SECRET',
>>>>>>> acfcd362
          ])}
          model={{
            EXTERNAL_APPLE_ENABLED: model.EXTERNAL_APPLE_ENABLED,
            EXTERNAL_APPLE_CLIENT_ID: model.EXTERNAL_APPLE_CLIENT_ID || undefined,
            EXTERNAL_APPLE_SECRET: model.EXTERNAL_APPLE_SECRET || undefined,
            EXTERNAL_AZURE_ENABLED: model.EXTERNAL_AZURE_ENABLED,
            EXTERNAL_AZURE_CLIENT_ID: model.EXTERNAL_AZURE_CLIENT_ID || undefined,
            EXTERNAL_AZURE_SECRET: model.EXTERNAL_AZURE_SECRET || undefined,
            EXTERNAL_AZURE_URL: model.EXTERNAL_AZURE_URL || undefined,
            EXTERNAL_BITBUCKET_ENABLED: model.EXTERNAL_BITBUCKET_ENABLED,
            EXTERNAL_BITBUCKET_CLIENT_ID: model.EXTERNAL_BITBUCKET_CLIENT_ID || undefined,
            EXTERNAL_BITBUCKET_SECRET: model.EXTERNAL_BITBUCKET_SECRET || undefined,
            EXTERNAL_DISCORD_ENABLED: model.EXTERNAL_DISCORD_ENABLED,
            EXTERNAL_DISCORD_CLIENT_ID: model.EXTERNAL_DISCORD_CLIENT_ID || undefined,
            EXTERNAL_DISCORD_SECRET: model.EXTERNAL_DISCORD_SECRET || undefined,
            EXTERNAL_FACEBOOK_ENABLED: model.EXTERNAL_FACEBOOK_ENABLED,
            EXTERNAL_FACEBOOK_CLIENT_ID: model.EXTERNAL_FACEBOOK_CLIENT_ID || undefined,
            EXTERNAL_FACEBOOK_SECRET: model.EXTERNAL_FACEBOOK_SECRET || undefined,
            EXTERNAL_GITHUB_ENABLED: model.EXTERNAL_GITHUB_ENABLED,
            EXTERNAL_GITHUB_CLIENT_ID: model.EXTERNAL_GITHUB_CLIENT_ID || undefined,
            EXTERNAL_GITHUB_SECRET: model.EXTERNAL_GITHUB_SECRET || undefined,
            EXTERNAL_GITLAB_ENABLED: model.EXTERNAL_GITLAB_ENABLED,
            EXTERNAL_GITLAB_CLIENT_ID: model.EXTERNAL_GITLAB_CLIENT_ID || undefined,
            EXTERNAL_GITLAB_SECRET: model.EXTERNAL_GITLAB_SECRET || undefined,
            EXTERNAL_GOOGLE_ENABLED: model.EXTERNAL_GOOGLE_ENABLED,
            EXTERNAL_GOOGLE_CLIENT_ID: model.EXTERNAL_GOOGLE_CLIENT_ID || undefined,
            EXTERNAL_GOOGLE_SECRET: model.EXTERNAL_GOOGLE_SECRET || undefined,
            EXTERNAL_LINKEDIN_ENABLED: model.EXTERNAL_LINKEDIN_ENABLED,
            EXTERNAL_LINKEDIN_CLIENT_ID: model.EXTERNAL_LINKEDIN_CLIENT_ID || undefined,
            EXTERNAL_LINKEDIN_SECRET: model.EXTERNAL_LINKEDIN_SECRET || undefined,
            EXTERNAL_NOTION_ENABLED: model.EXTERNAL_NOTION_ENABLED,
            EXTERNAL_NOTION_CLIENT_ID: model.EXTERNAL_NOTION_CLIENT_ID || undefined,
            EXTERNAL_NOTION_SECRET: model.EXTERNAL_NOTION_SECRET || undefined,
            EXTERNAL_TWITCH_ENABLED: model.EXTERNAL_TWITCH_ENABLED,
            EXTERNAL_TWITCH_CLIENT_ID: model.EXTERNAL_TWITCH_CLIENT_ID || undefined,
            EXTERNAL_TWITCH_SECRET: model.EXTERNAL_TWITCH_SECRET || undefined,
            EXTERNAL_TWITTER_ENABLED: model.EXTERNAL_TWITTER_ENABLED,
            EXTERNAL_TWITTER_CLIENT_ID: model.EXTERNAL_TWITTER_CLIENT_ID || undefined,
            EXTERNAL_TWITTER_SECRET: model.EXTERNAL_TWITTER_SECRET || undefined,
            EXTERNAL_SLACK_ENABLED: model.EXTERNAL_SLACK_ENABLED,
            EXTERNAL_SLACK_CLIENT_ID: model.EXTERNAL_SLACK_CLIENT_ID || undefined,
            EXTERNAL_SLACK_SECRET: model.EXTERNAL_SLACK_SECRET || undefined,
            EXTERNAL_SPOTIFY_ENABLED: model.EXTERNAL_SPOTIFY_ENABLED,
            EXTERNAL_SPOTIFY_CLIENT_ID: model.EXTERNAL_SPOTIFY_CLIENT_ID || undefined,
            EXTERNAL_SPOTIFY_SECRET: model.EXTERNAL_SPOTIFY_SECRET || undefined,
<<<<<<< HEAD
            EXTERNAL_WORKOS_ENABLED: model.EXTERNAL_WORKOS_ENABLED,
            EXTERNAL_WORKOS_CLIENT_ID: model.EXTERNAL_WORKOS_CLIENT_ID || undefined,
            EXTERNAL_WORKOS_SECRET: model.EXTERNAL_WORKOS_SECRET || undefined,
            EXTERNAL_KEYCLOAK_ENABLED: model.EXTERNAL_KEYCLOAK_ENABLED,
            EXTERNAL_KEYCLOAK_CLIENT_ID: model.EXTERNAL_KEYCLOAK_CLIENT_ID || undefined,
            EXTERNAL_KEYCLOAK_SECRET: model.EXTERNAL_KEYCLOAK_SECRET || undefined,
=======
            EXTERNAL_ZOOM_ENABLED: model.EXTERNAL_ZOOM_ENABLED,
            EXTERNAL_ZOOM_CLIENT_ID: model.EXTERNAL_ZOOM_CLIENT_ID || undefined,
            EXTERNAL_ZOOM_SECRET: model.EXTERNAL_ZOOM_SECRET || undefined,
>>>>>>> acfcd362
          }}
          onChangeModel={(model) => setExternalProvidersModel(model)}
          onReset={() => onFormReset()}
          onSubmit={(model: any) => onFormSubmit(model)}
        >
          <ToggleField
            name="EXTERNAL_APPLE_ENABLED"
            addOns={
              externalProvidersModel.EXTERNAL_APPLE_ENABLED && (
                <a
                  className="pl-4 text-scale-900"
                  href="https://developer.apple.com/account/resources/identifiers/add/bundleId"
                  target="_blank"
                >
                  Create new credentials
                </a>
              )
            }
          />
          {externalProvidersModel.EXTERNAL_APPLE_ENABLED && (
            <>
              <AutoField
                name="EXTERNAL_APPLE_CLIENT_ID"
                showInlineError
                errorMessage="Please enter the client id."
              />
              <SecretField
                name="EXTERNAL_APPLE_SECRET"
                showInlineError
                errorMessage="Please enter the secret."
              />
            </>
          )}
          <Divider light />
          <ToggleField
            name="EXTERNAL_AZURE_ENABLED"
            addOns={
              externalProvidersModel.EXTERNAL_AZURE_ENABLED && (
                <a
                  className="pl-4 text-scale-900"
                  href="https://docs.microsoft.com/en-us/azure/active-directory/develop/quickstart-register-app"
                  target="_blank"
                >
                  Create new credentials
                </a>
              )
            }
          />
          {externalProvidersModel.EXTERNAL_AZURE_ENABLED && (
            <>
              <AutoField
                name="EXTERNAL_AZURE_CLIENT_ID"
                showInlineError
                errorMessage="Please enter the client id."
              />
              <SecretField
                name="EXTERNAL_AZURE_SECRET"
                showInlineError
                errorMessage="Please enter the secret."
              />
              <AutoField
                name="EXTERNAL_AZURE_URL"
                showInlineError
                errorMessage="Please enter the azure tenant url."
              />
            </>
          )}
          <Divider light />
          <ToggleField
            name="EXTERNAL_BITBUCKET_ENABLED"
            addOns={
              externalProvidersModel.EXTERNAL_BITBUCKET_ENABLED && (
                <a
                  className="pl-4 text-scale-900"
                  href="https://support.atlassian.com/bitbucket-cloud/docs/use-oauth-on-bitbucket-cloud/"
                  target="_blank"
                >
                  Create new credentials
                </a>
              )
            }
          />
          {externalProvidersModel.EXTERNAL_BITBUCKET_ENABLED && (
            <>
              <AutoField
                name="EXTERNAL_BITBUCKET_CLIENT_ID"
                showInlineError
                errorMessage="Please enter the client id."
              />
              <SecretField
                name="EXTERNAL_BITBUCKET_SECRET"
                showInlineError
                errorMessage="Please enter the secret."
              />
            </>
          )}
          <Divider light />
          <ToggleField
            name="EXTERNAL_DISCORD_ENABLED"
            addOns={
              externalProvidersModel.EXTERNAL_DISCORD_ENABLED && (
                <a
                  className="pl-4 text-scale-900"
                  href="https://discord.com/developers/applications#top"
                  target="_blank"
                >
                  Create new credentials
                </a>
              )
            }
          />
          {externalProvidersModel.EXTERNAL_DISCORD_ENABLED && (
            <>
              <AutoField
                name="EXTERNAL_DISCORD_CLIENT_ID"
                showInlineError
                errorMessage="Please enter the client id."
              />
              <SecretField
                name="EXTERNAL_DISCORD_SECRET"
                showInlineError
                errorMessage="Please enter the secret."
              />
            </>
          )}
          <Divider light />
          <ToggleField
            name="EXTERNAL_FACEBOOK_ENABLED"
            addOns={
              externalProvidersModel.EXTERNAL_FACEBOOK_ENABLED && (
                <a
                  className="pl-4 text-scale-900"
                  href="https://developers.facebook.com/apps/"
                  target="_blank"
                >
                  Create new credentials
                </a>
              )
            }
          />
          {externalProvidersModel.EXTERNAL_FACEBOOK_ENABLED && (
            <>
              <AutoField
                name="EXTERNAL_FACEBOOK_CLIENT_ID"
                showInlineError
                errorMessage="Please enter the client id."
              />
              <SecretField
                name="EXTERNAL_FACEBOOK_SECRET"
                showInlineError
                errorMessage="Please enter the secret."
              />
            </>
          )}
          <Divider light />
          <ToggleField
            name="EXTERNAL_GITHUB_ENABLED"
            addOns={
              externalProvidersModel.EXTERNAL_GITHUB_ENABLED && (
                <a
                  className="pl-4 text-scale-900"
                  href="https://github.com/settings/applications/new"
                  target="_blank"
                >
                  Create new credentials
                </a>
              )
            }
          />
          {externalProvidersModel.EXTERNAL_GITHUB_ENABLED && (
            <>
              <AutoField
                name="EXTERNAL_GITHUB_CLIENT_ID"
                showInlineError
                errorMessage="Please enter the client id."
              />
              <SecretField
                name="EXTERNAL_GITHUB_SECRET"
                showInlineError
                errorMessage="Please enter the secret."
              />
            </>
          )}
          <Divider light />
          <ToggleField
            name="EXTERNAL_GITLAB_ENABLED"
            addOns={
              externalProvidersModel.EXTERNAL_GITLAB_ENABLED && (
                <a
                  className="pl-4 text-scale-900"
                  href="https://gitlab.com/oauth/applications"
                  target="_blank"
                >
                  Create new credentials
                </a>
              )
            }
          />
          {externalProvidersModel.EXTERNAL_GITLAB_ENABLED && (
            <>
              <AutoField
                name="EXTERNAL_GITLAB_CLIENT_ID"
                showInlineError
                errorMessage="Please enter the client id."
              />
              <SecretField
                name="EXTERNAL_GITLAB_SECRET"
                showInlineError
                errorMessage="Please enter the secret."
              />
            </>
          )}
          <Divider light />
          <ToggleField
            name="EXTERNAL_GOOGLE_ENABLED"
            addOns={
              externalProvidersModel.EXTERNAL_GOOGLE_ENABLED && (
                <a
                  className="pl-4 text-scale-900"
                  href="https://console.developers.google.com/apis/credentials"
                  target="_blank"
                >
                  Create new credentials
                </a>
              )
            }
          />
          {externalProvidersModel.EXTERNAL_GOOGLE_ENABLED && (
            <>
              <AutoField
                name="EXTERNAL_GOOGLE_CLIENT_ID"
                showInlineError
                errorMessage="Please enter the client id."
              />
              <SecretField
                name="EXTERNAL_GOOGLE_SECRET"
                showInlineError
                errorMessage="Please enter the secret."
              />
            </>
          )}
          <Divider light />
          <ToggleField
            name="EXTERNAL_LINKEDIN_ENABLED"
            addOns={
              externalProvidersModel.EXTERNAL_LINKEDIN_ENABLED && (
                <a
                  className="pl-4 text-gray-400"
                  href="https://www.linkedin.com/developers/apps"
                  target="_blank"
                >
                  Create new credentials
                </a>
              )
            }
          />
          {externalProvidersModel.EXTERNAL_LINKEDIN_ENABLED && (
            <>
              <AutoField
                name="EXTERNAL_LINKEDIN_CLIENT_ID"
                showInlineError
                errorMessage="Please enter the client id."
              />
              <SecretField
                name="EXTERNAL_LINKEDIN_SECRET"
                showInlineError
                errorMessage="Please enter the secret."
              />
            </>
          )}
          <Divider light />
          <ToggleField
            name="EXTERNAL_NOTION_ENABLED"
            addOns={
              externalProvidersModel.EXTERNAL_NOTION_ENABLED && (
                <a
                  className="pl-4 text-gray-400"
                  href="https://www.notion.so/my-integrations"
                  target="_blank"
                >
                  Create new credentials
                </a>
              )
            }
          />
          {externalProvidersModel.EXTERNAL_NOTION_ENABLED && (
            <>
              <AutoField
                name="EXTERNAL_NOTION_CLIENT_ID"
                showInlineError
                errorMessage="Please enter the client id."
              />
              <SecretField
                name="EXTERNAL_NOTION_SECRET"
                showInlineError
                errorMessage="Please enter the secret."
              />
            </>
          )}
          <Divider light />
          <ToggleField
            name="EXTERNAL_TWITCH_ENABLED"
            addOns={
              externalProvidersModel.EXTERNAL_TWITCH_ENABLED && (
                <a
                  className="pl-4 text-scale-900"
                  href="https://dev.twitch.tv/console"
                  target="_blank"
                >
                  Create new credentials
                </a>
              )
            }
          />
          {externalProvidersModel.EXTERNAL_TWITCH_ENABLED && (
            <>
              <AutoField
                name="EXTERNAL_TWITCH_CLIENT_ID"
                showInlineError
                errorMessage="Please enter the client id."
              />
              <SecretField
                name="EXTERNAL_TWITCH_SECRET"
                showInlineError
                errorMessage="Please enter the secret."
              />
            </>
          )}
          <Divider light />
          <ToggleField
            name="EXTERNAL_TWITTER_ENABLED"
            addOns={
              externalProvidersModel.EXTERNAL_TWITTER_ENABLED && (
                <a
                  className="pl-4 text-scale-900"
                  href="https://developer.twitter.com/en/portal/dashboard"
                  target="_blank"
                >
                  Create new credentials
                </a>
              )
            }
          />
          {externalProvidersModel.EXTERNAL_TWITTER_ENABLED && (
            <>
              <AutoField
                name="EXTERNAL_TWITTER_CLIENT_ID"
                showInlineError
                errorMessage="Please enter the client id."
              />
              <SecretField
                name="EXTERNAL_TWITTER_SECRET"
                showInlineError
                errorMessage="Please enter the secret."
              />
            </>
          )}
          <Divider light />
          <ToggleField
            name="EXTERNAL_SLACK_ENABLED"
            addOns={
              externalProvidersModel.EXTERNAL_SLACK_ENABLED && (
                <a
                  className="pl-4 text-scale-900"
                  href="https://api.slack.com/apps"
                  target="_blank"
                >
                  Create new credentials
                </a>
              )
            }
          />
          {externalProvidersModel.EXTERNAL_SLACK_ENABLED && (
            <>
              <AutoField
                name="EXTERNAL_SLACK_CLIENT_ID"
                showInlineError
                errorMessage="Please enter the client id."
              />
              <SecretField
                name="EXTERNAL_SLACK_SECRET"
                showInlineError
                errorMessage="Please enter the secret."
              />
            </>
          )}
          <Divider light />
          <ToggleField
            name="EXTERNAL_SPOTIFY_ENABLED"
            addOns={
              externalProvidersModel.EXTERNAL_SPOTIFY_ENABLED && (
                <a
                  className="pl-4 text-scale-900"
                  href="https://developer.spotify.com/dashboard/"
                  target="_blank"
                >
                  Create new credentials
                </a>
              )
            }
          />
          {externalProvidersModel.EXTERNAL_SPOTIFY_ENABLED && (
            <>
              <AutoField
                name="EXTERNAL_SPOTIFY_CLIENT_ID"
                showInlineError
                errorMessage="Please enter the client id."
              />
              <SecretField
                name="EXTERNAL_SPOTIFY_SECRET"
                showInlineError
                errorMessage="Please enter the secret."
              />
            </>
          )}
          <Divider light />
          <ToggleField
<<<<<<< HEAD
            name="EXTERNAL_WORKOS_ENABLED"
            addOns={
              externalProvidersModel.EXTERNAL_WORKOS_ENABLED && (
                <a
                  className="pl-4 text-scale-900"
                  href="https://dashboard.workos.com"
=======
            name="EXTERNAL_ZOOM_ENABLED"
            addOns={
              externalProvidersModel.EXTERNAL_ZOOM_ENABLED && (
                <a
                  className="pl-4 text-scale-900"
                  href="https://developers.zoom.us/"
>>>>>>> acfcd362
                  target="_blank"
                >
                  Create new credentials
                </a>
              )
            }
          />
<<<<<<< HEAD
          {externalProvidersModel.EXTERNAL_WORKOS_ENABLED && (
            <>
              <AutoField
                name="EXTERNAL_WORKOS_CLIENT_ID"
=======
          {externalProvidersModel.EXTERNAL_ZOOM_ENABLED && (
            <>
              <AutoField
                name="EXTERNAL_ZOOM_CLIENT_ID"
>>>>>>> acfcd362
                showInlineError
                errorMessage="Please enter the client id."
              />
              <SecretField
<<<<<<< HEAD
                name="EXTERNAL_WORKOS_SECRET"
                showInlineError
                errorMessage="Please enter the secret."
              />
            </>
          )}
          <Divider light />
          <ToggleField
            name="EXTERNAL_KEYCLOAK_ENABLED"
            addOns={
              externalProvidersModel.EXTERNAL_KEYCLOAK_ENABLED && (
                <a
                  className="pl-4 text-scale-900"
                  href="https://www.keycloak.org/"
                  target="_blank"
                >
                  Create new credentials
                </a>
              )
            }
          />
          {externalProvidersModel.EXTERNAL_KEYCLOAK_ENABLED && (
            <>
              <AutoField
                name="EXTERNAL_KEYCLOAK_CLIENT_ID"
                showInlineError
                errorMessage="Please enter the client id."
              />
              <SecretField
                name="EXTERNAL_KEYCLOAK_SECRET"
=======
                name="EXTERNAL_ZOOM_SECRET"
>>>>>>> acfcd362
                showInlineError
                errorMessage="Please enter the secret."
              />
            </>
          )}
        </SchemaFormPanel>
      </div>

      <div className="my-8 mt-0">
        {config && (
          <AuditLog interval={config.isFreeTier ? '1 hour' : '7 days'} projectRef={projectRef} />
        )}
      </div>
    </div>
  )
}

const AuditLog = ({ interval, projectRef }: any) => {
  const { meta } = useStore()
  const [logs, setLogs] = useState<any>([])
  const [isLoading, setIsLoading] = useState<any>(false)

  const refreshLogs = async () => {
    setIsLoading(true)
    try {
      let query = `
        SELECT
            *
        FROM
            auth.audit_log_entries
        WHERE
            created_at > CURRENT_TIMESTAMP - interval '${interval}'
        ORDER BY
            created_at DESC
        LIMIT 1000;
      `
      const response = await meta.query(query)
      if (response.error) throw response.error
      setLogs(response)
    } catch (error) {
      console.error('Refresh logs error:', error)
    } finally {
      setIsLoading(false)
    }
  }

  useEffect(() => {
    refreshLogs()
  }, [])

  if (!logs.length) return <div></div>
  const cellCss = 'table-cell px-4 py-3 text-gray-200 font-mono text-xs'
  return (
    <Panel
      title={
        <div className=" w-full flex items-center justify-between">
          <Typography.Title level={5} className="flex-1 block">
            Audit Trail
          </Typography.Title>
          <div className="flex-1 text-right">
            <Button
              type="default"
              className="hover:border-gray-400"
              disabled={isLoading}
              loading={isLoading}
              onClick={() => refreshLogs()}
            >
              Refresh
            </Button>
          </div>
        </div>
      }
    >
      <Table
        borderless
        head={
          <>
            <Table.th>Time</Table.th>
            <Table.th>Action</Table.th>
            <Table.th>User ID</Table.th>
            <Table.th>Identity</Table.th>
          </>
        }
        body={logs.map((x: any, i: number) => (
          <Table.tr key={x.id} className={`${i % 2 ? '' : 'bg-gray-500'}`}>
            <Table.td className={cellCss}>
              <Typography.Text>{x.payload.timestamp.replace('T', ' ')}</Typography.Text>
            </Table.td>
            <Table.td className={cellCss + ''}>
              <Typography.Text>{x.payload.action}</Typography.Text>
            </Table.td>
            <Table.td className={cellCss}>
              <Typography.Text>{x.payload.actor_id || x.payload.traits?.user_id}</Typography.Text>
            </Table.td>
            <Table.td className={cellCss}>
              <Typography.Text>
                {x.payload.actor_username || x.payload.traits?.user_email}
              </Typography.Text>
            </Table.td>
          </Table.tr>
        ))}
      />
    </Panel>
  )
}<|MERGE_RESOLUTION|>--- conflicted
+++ resolved
@@ -421,6 +421,9 @@
             'EXTERNAL_GITLAB_ENABLED',
             'EXTERNAL_GITLAB_CLIENT_ID',
             'EXTERNAL_GITLAB_SECRET',
+            'EXTERNAL_KEYCLOAK_ENABLED',
+            'EXTERNAL_KEYCLOAK_CLIENT_ID',
+            'EXTERNAL_KEYCLOAK_SECRET',
             'EXTERNAL_LINKEDIN_ENABLED',
             'EXTERNAL_LINKEDIN_CLIENT_ID',
             'EXTERNAL_LINKEDIN_SECRET',
@@ -439,18 +442,12 @@
             'EXTERNAL_SPOTIFY_ENABLED',
             'EXTERNAL_SPOTIFY_CLIENT_ID',
             'EXTERNAL_SPOTIFY_SECRET',
-<<<<<<< HEAD
             'EXTERNAL_WORKOS_ENABLED',
             'EXTERNAL_WORKOS_CLIENT_ID',
             'EXTERNAL_WORKOS_SECRET',
-            'EXTERNAL_KEYCLOAK_ENABLED',
-            'EXTERNAL_KEYCLOAK_CLIENT_ID',
-            'EXTERNAL_KEYCLOAK_SECRET',
-=======
             'EXTERNAL_ZOOM_ENABLED',
             'EXTERNAL_ZOOM_CLIENT_ID',
             'EXTERNAL_ZOOM_SECRET',
->>>>>>> acfcd362
           ])}
           model={{
             EXTERNAL_APPLE_ENABLED: model.EXTERNAL_APPLE_ENABLED,
@@ -478,6 +475,9 @@
             EXTERNAL_GOOGLE_ENABLED: model.EXTERNAL_GOOGLE_ENABLED,
             EXTERNAL_GOOGLE_CLIENT_ID: model.EXTERNAL_GOOGLE_CLIENT_ID || undefined,
             EXTERNAL_GOOGLE_SECRET: model.EXTERNAL_GOOGLE_SECRET || undefined,
+            EXTERNAL_KEYCLOAK_ENABLED: model.EXTERNAL_KEYCLOAK_ENABLED,
+            EXTERNAL_KEYCLOAK_CLIENT_ID: model.EXTERNAL_KEYCLOAK_CLIENT_ID || undefined,
+            EXTERNAL_KEYCLOAK_SECRET: model.EXTERNAL_KEYCLOAK_SECRET || undefined,
             EXTERNAL_LINKEDIN_ENABLED: model.EXTERNAL_LINKEDIN_ENABLED,
             EXTERNAL_LINKEDIN_CLIENT_ID: model.EXTERNAL_LINKEDIN_CLIENT_ID || undefined,
             EXTERNAL_LINKEDIN_SECRET: model.EXTERNAL_LINKEDIN_SECRET || undefined,
@@ -496,18 +496,12 @@
             EXTERNAL_SPOTIFY_ENABLED: model.EXTERNAL_SPOTIFY_ENABLED,
             EXTERNAL_SPOTIFY_CLIENT_ID: model.EXTERNAL_SPOTIFY_CLIENT_ID || undefined,
             EXTERNAL_SPOTIFY_SECRET: model.EXTERNAL_SPOTIFY_SECRET || undefined,
-<<<<<<< HEAD
             EXTERNAL_WORKOS_ENABLED: model.EXTERNAL_WORKOS_ENABLED,
             EXTERNAL_WORKOS_CLIENT_ID: model.EXTERNAL_WORKOS_CLIENT_ID || undefined,
             EXTERNAL_WORKOS_SECRET: model.EXTERNAL_WORKOS_SECRET || undefined,
-            EXTERNAL_KEYCLOAK_ENABLED: model.EXTERNAL_KEYCLOAK_ENABLED,
-            EXTERNAL_KEYCLOAK_CLIENT_ID: model.EXTERNAL_KEYCLOAK_CLIENT_ID || undefined,
-            EXTERNAL_KEYCLOAK_SECRET: model.EXTERNAL_KEYCLOAK_SECRET || undefined,
-=======
             EXTERNAL_ZOOM_ENABLED: model.EXTERNAL_ZOOM_ENABLED,
             EXTERNAL_ZOOM_CLIENT_ID: model.EXTERNAL_ZOOM_CLIENT_ID || undefined,
             EXTERNAL_ZOOM_SECRET: model.EXTERNAL_ZOOM_SECRET || undefined,
->>>>>>> acfcd362
           }}
           onChangeModel={(model) => setExternalProvidersModel(model)}
           onReset={() => onFormReset()}
@@ -751,6 +745,35 @@
           )}
           <Divider light />
           <ToggleField
+            name="EXTERNAL_KEYCLOAK_ENABLED"
+            addOns={
+              externalProvidersModel.EXTERNAL_KEYCLOAK_ENABLED && (
+                <a
+                  className="pl-4 text-scale-900"
+                  href="https://www.keycloak.org/"
+                  target="_blank"
+                >
+                  Create new credentials
+                </a>
+              )
+            }
+          />
+          {externalProvidersModel.EXTERNAL_KEYCLOAK_ENABLED && (
+            <>
+              <AutoField
+                name="EXTERNAL_KEYCLOAK_CLIENT_ID"
+                showInlineError
+                errorMessage="Please enter the client id."
+              />
+              <SecretField
+                name="EXTERNAL_KEYCLOAK_SECRET"
+                showInlineError
+                errorMessage="Please enter the secret."
+              />
+            </>
+          )}
+          <Divider light />
+          <ToggleField
             name="EXTERNAL_LINKEDIN_ENABLED"
             addOns={
               externalProvidersModel.EXTERNAL_LINKEDIN_ENABLED && (
@@ -925,77 +948,57 @@
           )}
           <Divider light />
           <ToggleField
-<<<<<<< HEAD
             name="EXTERNAL_WORKOS_ENABLED"
             addOns={
               externalProvidersModel.EXTERNAL_WORKOS_ENABLED && (
                 <a
                   className="pl-4 text-scale-900"
                   href="https://dashboard.workos.com"
-=======
+                  target="_blank"
+                >
+                  Create new credentials
+                </a>
+              )
+            }
+          />
+          {externalProvidersModel.EXTERNAL_WORKOS_ENABLED && (
+            <>
+              <AutoField
+                name="EXTERNAL_WORKOS_CLIENT_ID"
+                showInlineError
+                errorMessage="Please enter the client id."
+              />
+              <SecretField
+                name="EXTERNAL_WORKOS_SECRET"
+                showInlineError
+                errorMessage="Please enter the secret."
+              />
+            </>
+          )}
+          <Divider light />
+          <ToggleField
             name="EXTERNAL_ZOOM_ENABLED"
             addOns={
               externalProvidersModel.EXTERNAL_ZOOM_ENABLED && (
                 <a
                   className="pl-4 text-scale-900"
-                  href="https://developers.zoom.us/"
->>>>>>> acfcd362
-                  target="_blank"
-                >
-                  Create new credentials
-                </a>
-              )
-            }
-          />
-<<<<<<< HEAD
-          {externalProvidersModel.EXTERNAL_WORKOS_ENABLED && (
-            <>
-              <AutoField
-                name="EXTERNAL_WORKOS_CLIENT_ID"
-=======
+                  href="https://marketplace.zoom.us/"
+                  target="_blank"
+                >
+                  Create new credentials
+                </a>
+              )
+            }
+          />
           {externalProvidersModel.EXTERNAL_ZOOM_ENABLED && (
             <>
               <AutoField
                 name="EXTERNAL_ZOOM_CLIENT_ID"
->>>>>>> acfcd362
-                showInlineError
-                errorMessage="Please enter the client id."
-              />
-              <SecretField
-<<<<<<< HEAD
-                name="EXTERNAL_WORKOS_SECRET"
-                showInlineError
-                errorMessage="Please enter the secret."
-              />
-            </>
-          )}
-          <Divider light />
-          <ToggleField
-            name="EXTERNAL_KEYCLOAK_ENABLED"
-            addOns={
-              externalProvidersModel.EXTERNAL_KEYCLOAK_ENABLED && (
-                <a
-                  className="pl-4 text-scale-900"
-                  href="https://www.keycloak.org/"
-                  target="_blank"
-                >
-                  Create new credentials
-                </a>
-              )
-            }
-          />
-          {externalProvidersModel.EXTERNAL_KEYCLOAK_ENABLED && (
-            <>
-              <AutoField
-                name="EXTERNAL_KEYCLOAK_CLIENT_ID"
-                showInlineError
-                errorMessage="Please enter the client id."
-              />
-              <SecretField
-                name="EXTERNAL_KEYCLOAK_SECRET"
-=======
+                showInlineError
+                errorMessage="Please enter the client id."
+              />
+              <SecretField
                 name="EXTERNAL_ZOOM_SECRET"
->>>>>>> acfcd362
                 showInlineError
                 errorMessage="Please enter the secret."
               />
