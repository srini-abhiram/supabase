--- conflicted
+++ resolved
@@ -1,4 +1,3 @@
-<<<<<<< HEAD
 import { observer } from 'mobx-react-lite'
 import { useEffect, useState } from 'react'
 
@@ -7,114 +6,22 @@
 import { SidePanelEditor } from 'components/interfaces/TableGridEditor'
 import DeleteConfirmationDialogs from 'components/interfaces/TableGridEditor/DeleteConfirmationDialogs'
 import { DatabaseLayout } from 'components/layouts'
-import { useProjectContext } from 'components/layouts/ProjectLayout/ProjectContext'
 import { Table } from 'data/tables/table-query'
 import { useStore } from 'hooks'
 import { useTableEditorStateSnapshot } from 'state/table-editor'
-=======
-import type { PostgresColumn, PostgresTable } from '@supabase/postgres-meta'
-import { useQueryClient } from '@tanstack/react-query'
-import { isUndefined } from 'lodash'
-import { observer } from 'mobx-react-lite'
-import { useEffect, useState } from 'react'
-
-import { ColumnList, TableList } from 'components/interfaces/Database'
-import { SidePanelEditor } from 'components/interfaces/TableGridEditor'
-import { DatabaseLayout } from 'components/layouts'
-import { useProjectContext } from 'components/layouts/ProjectLayout/ProjectContext'
-import ConfirmationModal from 'components/ui/ConfirmationModal'
-import { sqlKeys } from 'data/sql/keys'
-import { useStore } from 'hooks'
->>>>>>> e8dc502b
 import { NextPageWithLayout } from 'types'
-import { Modal } from 'ui'
 
 const DatabaseTables: NextPageWithLayout = () => {
-<<<<<<< HEAD
-=======
-  const { meta, ui } = useStore()
->>>>>>> e8dc502b
-  const { project } = useProjectContext()
   const snap = useTableEditorStateSnapshot()
-  const { meta } = useStore()
+  const { ui, meta } = useStore()
 
   const { ref: projectRef } = useParams()
 
   useEffect(() => {
-    if (project?.ref) {
+    if (ui.selectedProjectRef) {
       meta.types.load()
     }
-  }, [project?.ref])
-<<<<<<< HEAD
-=======
-
-  const onAddTable = () => {
-    setSidePanelKey('table')
-    setSelectedTableToEdit(undefined)
-  }
-
-  const onEditTable = (table: PostgresTable) => {
-    setSidePanelKey('table')
-    setSelectedTableToEdit(table)
-  }
-
-  const onDeleteTable = (table: PostgresTable) => {
-    setIsDeleting(true)
-    setSelectedTableToDelete(table)
-  }
-
-  const onAddColumn = () => {
-    setSidePanelKey('column')
-    setSelectedColumnToEdit(undefined)
-  }
-
-  const onEditColumn = (column: PostgresColumn) => {
-    setSidePanelKey('column')
-    setSelectedColumnToEdit(column)
-  }
-
-  const onDeleteColumn = (column: PostgresColumn) => {
-    setIsDeleting(true)
-    setSelectedColumnToDelete(column)
-  }
-
-  const onColumnUpdated = async () => {
-    if (selectedTable === undefined) return
-
-    const updatedTable = await meta.tables.loadById(selectedTable.id)
-    setSelectedTable(updatedTable)
-  }
-
-  const onClosePanel = () => setSidePanelKey(undefined)
-
-  const onConfirmDeleteTable = async () => {
-    try {
-      if (isUndefined(selectedTableToDelete)) return
-
-      const response: any = await meta.tables.del(selectedTableToDelete.id)
-      if (response.error) {
-        throw response.error
-      } else {
-        ui.setNotification({
-          category: 'success',
-          message: `Successfully removed ${selectedTableToDelete.name}.`,
-        })
-      }
-    } catch (error: any) {
-      ui.setNotification({
-        category: 'error',
-        message: `Failed to delete ${selectedTableToDelete?.name}: ${error.message}`,
-      })
-    } finally {
-      setIsDeleting(false)
-      setSelectedTableToDelete(undefined)
-    }
-  }
-
-  const onConfirmDeleteColumn = async () => {
-    try {
-      if (isUndefined(selectedColumnToDelete)) return
->>>>>>> e8dc502b
+  }, [ui.selectedProjectRef])
 
   const [selectedTable, setSelectedTable] = useState<Table | undefined>(undefined)
   const [selectedTableToEdit, setSelectedTableToEdit] = useState<Table | undefined>(undefined)
