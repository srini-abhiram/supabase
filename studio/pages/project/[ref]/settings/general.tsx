--- conflicted
+++ resolved
@@ -14,26 +14,16 @@
 import Panel from 'components/to-be-cleaned/Panel'
 import ConfirmModal from 'components/ui/Dialogs/ConfirmDialog'
 import SchemaFormPanel from 'components/to-be-cleaned/forms/SchemaFormPanel'
-<<<<<<< HEAD
-import TextConfirmModal from 'components/to-be-cleaned/ModalsDeprecated/TextConfirmModal'
+import TextConfirmModal from 'components/ui/Modals/TextConfirmModal'
 import { NextPageWithLayout } from 'types'
-=======
-import TextConfirmModal from 'components/ui/Modals/TextConfirmModal'
->>>>>>> a1356c54
 
 const ProjectSettings: NextPageWithLayout = () => {
   return (
-<<<<<<< HEAD
-    <div className="content h-full w-full overflow-y-auto">
-      <div className="mx-auto w-full">
-        <GeneralSettings />
-=======
-    <SettingsLayout title="General">
+    <div>
       <div className="content h-full w-full overflow-y-auto">
         <div className="mx-auto w-full">
           <GeneralSettings />
         </div>
->>>>>>> a1356c54
       </div>
     </div>
   )
