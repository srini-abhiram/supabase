import dayjs from 'dayjs'
import useSWR from 'swr'
import { FC, useState, useRef, useEffect } from 'react'
import { toJS } from 'mobx'
import { observer } from 'mobx-react-lite'
import { useRouter } from 'next/router'
import { debounce } from 'lodash'
import { Typography, Input, Button, IconDownload, IconArrowRight, Tabs, Modal } from '@supabase/ui'

import { useStore } from 'hooks'
import { get, patch } from 'lib/common/fetch'
import { pluckObjectFields, passwordStrength } from 'lib/helpers'
import { API_URL, DEFAULT_MINIMUM_PASSWORD_STRENGTH, TIME_PERIODS_INFRA } from 'lib/constants'

import { SettingsLayout } from 'components/layouts'
import PasswordStrengthBar from 'components/ui/PasswordStrengthBar'
import Panel from 'components/to-be-cleaned/Panel'
import { ProjectUsageMinimal } from 'components/to-be-cleaned/Usage'
import DateRangePicker from 'components/to-be-cleaned/DateRangePicker'
import ChartHandler from 'components/to-be-cleaned/Charts/ChartHandler'
import { NextPageWithLayout } from 'types'

<<<<<<< HEAD
dayjs.extend(customParseFormat)
dayjs.extend(timezone)
dayjs.extend(utc)

const ProjectSettings: NextPageWithLayout = () => {
=======
const ProjectSettings = () => {
>>>>>>> a1356c54
  const router = useRouter()
  const { ref } = router.query

  const { ui } = useStore()
  const project = ui.selectedProject

  return (
<<<<<<< HEAD
    <div className="content h-full w-full overflow-y-auto">
      <div className="w-full max-w-5xl px-4 py-4">
        <Usage project={project} />
        <GeneralSettings projectRef={ref} />
=======
    <SettingsLayout title="Database">
      <div className="content h-full w-full overflow-y-auto">
        <div className="w-full max-w-5xl px-4 py-4">
          <Usage project={project} />
          <GeneralSettings projectRef={ref} />
        </div>
>>>>>>> a1356c54
      </div>
    </div>
  )
}

ProjectSettings.getLayout = (page) => <SettingsLayout title="Database">{page}</SettingsLayout>

export default observer(ProjectSettings)

const Usage: FC<any> = ({ project }) => {
  const [dateRange, setDateRange] = useState<any>(undefined)
  const router = useRouter()
  const { ref } = router.query

  return (
    <>
      <div>
        <section className="">
          <Panel
            title={
              <Typography.Title key="panel-title" level={5} className="mb-0">
                Database health
              </Typography.Title>
            }
          >
            <Panel.Content>
              <div className="mb-4 flex items-center space-x-3">
                <DateRangePicker
                  loading={false}
                  value={'3h'}
                  options={TIME_PERIODS_INFRA}
                  currentBillingPeriodStart={undefined}
                  onChange={setDateRange}
                />
                {dateRange && (
                  <div className="flex items-center space-x-2">
                    <Typography.Text type="secondary">
                      {dayjs(dateRange.period_start.date).format('MMMM D, hh:mma')}
                    </Typography.Text>
                    <Typography.Text type="secondary" className="opacity-50">
                      <IconArrowRight size={12} />
                    </Typography.Text>
                    <Typography.Text type="secondary">
                      {dayjs(dateRange.period_end.date).format('MMMM D, hh:mma')}
                    </Typography.Text>
                  </div>
                )}
              </div>
              <div className="space-y-6">
                {dateRange && (
                  <ChartHandler
                    startDate={dateRange?.period_start?.date}
                    endDate={dateRange?.period_end?.date}
                    attribute={'ram_usage'}
                    label={'Memory usage'}
                    interval={dateRange.interval}
                    provider={'infra-monitoring'}
                  />
                )}

                {dateRange && (
                  <ChartHandler
                    startDate={dateRange?.period_start?.date}
                    endDate={dateRange?.period_end?.date}
                    attribute={'cpu_usage'}
                    label={'CPU usage'}
                    interval={dateRange.interval}
                    provider={'infra-monitoring'}
                  />
                )}

                {dateRange && (
                  <ChartHandler
                    startDate={dateRange?.period_start?.date}
                    endDate={dateRange?.period_end?.date}
                    attribute={'disk_io_budget'}
                    label={'Daily Disk IO Budget remaining'}
                    interval={dateRange.interval}
                    provider={'infra-monitoring'}
                  />
                )}
              </div>
            </Panel.Content>
          </Panel>
        </section>
      </div>
      <div>
        <section className="mt-6">
          <Panel
            title={
              <Typography.Title key="panel-title" level={5} className="mb-0">
                Database storage
              </Typography.Title>
            }
          >
            <Panel.Content>
              <ProjectUsageMinimal
                projectRef={ref}
                subscription_id={project.subscription_id}
                filter={'Database'}
              />
            </Panel.Content>
          </Panel>
        </section>
      </div>
    </>
  )
}

const ResetDbPassword: FC<any> = () => {
  const { ui } = useStore()
  const projectRef = ui.selectedProject?.ref

  const [showResetDbPass, setShowResetDbPass] = useState<boolean>(false)
  const [isUpdatingPassword, setIsUpdatingPassword] = useState<boolean>(false)

  const [password, setPassword] = useState<string>('')
  const [passwordStrengthMessage, setPasswordStrengthMessage] = useState<string>('')
  const [passwordStrengthWarning, setPasswordStrengthWarning] = useState<string>('')
  const [passwordStrengthScore, setPasswordStrengthScore] = useState<number>(0)

  useEffect(() => {
    if (showResetDbPass) {
      setIsUpdatingPassword(false)
      setPassword('')
      setPasswordStrengthMessage('')
      setPasswordStrengthWarning('')
      setPasswordStrengthScore(0)
    }
  }, [showResetDbPass])

  async function checkPasswordStrength(value: any) {
    const { message, warning, strength } = await passwordStrength(value)
    setPasswordStrengthScore(strength)
    setPasswordStrengthWarning(warning)
    setPasswordStrengthMessage(message)
  }

  const delayedCheckPasswordStrength = useRef(
    debounce((value) => checkPasswordStrength(value), 300)
  ).current

  const onDbPassChange = (e: any) => {
    const value = e.target.value
    setPassword(value)
    if (value == '') {
      setPasswordStrengthScore(-1)
      setPasswordStrengthMessage('')
    } else delayedCheckPasswordStrength(value)
  }

  const confirmResetDbPass = async () => {
    if (passwordStrengthScore >= DEFAULT_MINIMUM_PASSWORD_STRENGTH) {
      setIsUpdatingPassword(true)
      const res = await patch(`${API_URL}/projects/${projectRef}/db-password`, { password })
      if (!res.error) {
        ui.setNotification({ category: 'success', message: res.message })
        setShowResetDbPass(false)
      } else {
        ui.setNotification({ category: 'error', message: 'Failed to reset password' })
      }
      setIsUpdatingPassword(false)
    }
  }

  return (
    <>
      <Panel>
        <Panel.Content>
          <div className="grid grid-cols-1 items-center lg:grid-cols-2">
            <div>
              <Typography.Text className="block">Database password</Typography.Text>
              <div style={{ maxWidth: '420px' }}>
                <p className="text-sm opacity-50">
                  You can use this password to connect directly to your Postgres database.
                </p>
              </div>
            </div>
            <div className="flex items-end justify-end">
              <Button type="default" onClick={() => setShowResetDbPass(true)}>
                Reset Database Password
              </Button>
            </div>
          </div>
        </Panel.Content>
      </Panel>
      <Modal
        title="Reset database password"
        confirmText="Reset password"
        alignFooter="right"
        size="medium"
        visible={showResetDbPass}
        loading={isUpdatingPassword}
        onCancel={() => setShowResetDbPass(false)}
        onConfirm={() => confirmResetDbPass()}
      >
        <div className="mb-8 w-full space-y-8">
          <Input
            type="password"
            onChange={onDbPassChange}
            error={passwordStrengthWarning}
            // @ts-ignore
            descriptionText={
              <PasswordStrengthBar
                passwordStrengthScore={passwordStrengthScore}
                passwordStrengthMessage={passwordStrengthMessage}
                password={password}
              />
            }
          />
        </div>
      </Modal>
    </>
  )
}

const DownloadCertificate: FC<any> = ({ createdAt }) => {
  // instances before 3 : 08 pm sgt 29th April don't have certs installed
  if (new Date(createdAt) < new Date('2021-04-30')) return null
  const env = process.env.NEXT_PUBLIC_ENVIRONMENT === 'prod' ? 'prod' : 'staging'
  return (
    <Panel>
      <Panel.Content>
        <div className="grid grid-cols-1 items-center lg:grid-cols-2">
          <div>
            <Typography.Text className="block">SSL Connection</Typography.Text>
            <div style={{ maxWidth: '420px' }}>
              <p className="text-sm opacity-50">
                Use this cert when connecting to your database to prevent snooping and
                man-in-the-middle attacks.
              </p>
            </div>
          </div>
          <div className="flex items-end justify-end">
            <Button type="default" icon={<IconDownload />}>
              <a
                href={`https://supabase-downloads.s3-ap-southeast-1.amazonaws.com/${env}/ssl/${env}-ca-2021.crt`}
              >
                Download Certificate
              </a>
            </Button>
          </div>
        </div>
      </Panel.Content>
    </Panel>
  )
}

const GeneralSettings: FC<any> = ({ projectRef }) => {
  const { data, error }: any = useSWR(`${API_URL}/props/project/${projectRef}/settings`, get)

  if (data?.error || error) {
    return (
      <div className="mx-auto p-6 text-center sm:w-full md:w-3/4">
        <Typography.Title level={3}>Error loading database settings</Typography.Title>
      </div>
    )
  }

  if (!data) {
    return (
      <div className="mx-auto p-6 text-center sm:w-full md:w-3/4">
        <Typography.Title level={3}>Loading...</Typography.Title>
      </div>
    )
  }

  const { project } = data
  const formModel = toJS(project)
  const DB_FIELDS = ['db_host', 'db_name', 'db_port', 'db_user', 'inserted_at']
  const connectionInfo = pluckObjectFields(formModel, DB_FIELDS)

  const uriConnString =
    `postgresql://${connectionInfo.db_user}:[YOUR-PASSWORD]@` +
    `${connectionInfo.db_host}:${connectionInfo.db_port.toString()}` +
    `/${connectionInfo.db_name}`
  const golangConnString =
    `user=${connectionInfo.db_user} password=[YOUR-PASSWORD] ` +
    `host=${connectionInfo.db_host} port=${connectionInfo.db_port.toString()}` +
    ` dbname=${connectionInfo.db_name}`
  const psqlConnString =
    `psql -h ${connectionInfo.db_host} -p ` +
    `${connectionInfo.db_port.toString()} -d ${connectionInfo.db_name} ` +
    `-U ${connectionInfo.db_user}`

  return (
    <>
      <div className="">
        <section className="mt-6 space-y-6">
          <Panel
            title={[
              <Typography.Title key="panel-title" level={5} className="mb-0">
                Connection info
              </Typography.Title>,
              // <Title level={4}>Connection info</Title>
            ]}
          >
            <Panel.Content className="space-y-6">
              <Input
                className="input-mono"
                layout="horizontal"
                readOnly
                copy
                disabled
                value={connectionInfo.db_host}
                label="Host"
              />

              <Input
                className="input-mono"
                layout="horizontal"
                readOnly
                copy
                disabled
                value={connectionInfo.db_name}
                label="Database name"
              />

              <Input
                className="input-mono"
                layout="horizontal"
                readOnly
                copy
                disabled
                value={connectionInfo.db_port.toString()}
                label="Port"
              />

              <Input
                layout="horizontal"
                className="input-mono table-input-cell text-base"
                readOnly
                copy
                disabled
                value={connectionInfo.db_user}
                label="User"
              />

              <Input
                className="input-mono"
                layout="horizontal"
                disabled
                readOnly
                value={'[The password you provided when you created this project]'}
                label="Password"
              />
            </Panel.Content>
          </Panel>
        </section>
        <ResetDbPassword />
        <DownloadCertificate createdAt={connectionInfo.inserted_at} />
      </div>
      <div>
        <section className="mt-6 space-y-6">
          <Panel
            title={
              <Typography.Title key="panel-title" level={5} className="mb-0">
                Connection string
              </Typography.Title>
            }
          >
            <Panel.Content>
              <Tabs type="underlined">
                {/* @ts-ignore */}
                <Tabs.Panel id="psql" label="PSQL">
                  <Input copy readOnly disabled value={psqlConnString} />
                </Tabs.Panel>

                {/* @ts-ignore */}
                <Tabs.Panel id="uri" label="URI">
                  <Input copy readOnly disabled value={uriConnString} />
                </Tabs.Panel>

                {/* @ts-ignore */}
                <Tabs.Panel id="golang" label="Golang">
                  <Input copy readOnly disabled value={golangConnString} />
                </Tabs.Panel>

                {/* @ts-ignore */}
                <Tabs.Panel id="jdbc" label="JDBC">
                  <Input
                    copy
                    readOnly
                    disabled
                    value={
                      `jdbc:postgresql://${
                        connectionInfo.db_host
                      }:${connectionInfo.db_port.toString()}` +
                      `/${connectionInfo.db_name}?user=${connectionInfo.db_user}&password=[YOUR-PASSWORD]`
                    }
                  />
                </Tabs.Panel>

                {/* @ts-ignore */}
                <Tabs.Panel id="dotnet" label=".NET">
                  <Input
                    copy
                    readOnly
                    disabled
                    value={
                      `User Id=${connectionInfo.db_user};Password=[YOUR-PASSWORD];` +
                      `Server=${
                        connectionInfo.db_host
                      };Port=${connectionInfo.db_port.toString()};` +
                      `Database=${connectionInfo.db_name}`
                    }
                  />
                </Tabs.Panel>

                {/* @ts-ignore */}
                <Tabs.Panel id="nodejs" label="Nodejs">
                  <Input copy readOnly disabled value={uriConnString} />
                </Tabs.Panel>

                {/* @ts-ignore */}
                <Tabs.Panel id="php" label="PHP">
                  <Input copy readOnly disabled value={golangConnString} />
                </Tabs.Panel>

                {/* @ts-ignore */}
                <Tabs.Panel id="python" label="Python">
                  <Input
                    copy
                    readOnly
                    disabled
                    value={
                      `user=${connectionInfo.db_user} password=[YOUR-PASSWORD]` +
                      ` host=${connectionInfo.db_host} port=${connectionInfo.db_port.toString()}` +
                      ` database=${connectionInfo.db_name}`
                    }
                  />
                </Tabs.Panel>
              </Tabs>
            </Panel.Content>
          </Panel>
        </section>
      </div>
    </>
  )
}<|MERGE_RESOLUTION|>--- conflicted
+++ resolved
@@ -20,15 +20,7 @@
 import ChartHandler from 'components/to-be-cleaned/Charts/ChartHandler'
 import { NextPageWithLayout } from 'types'
 
-<<<<<<< HEAD
-dayjs.extend(customParseFormat)
-dayjs.extend(timezone)
-dayjs.extend(utc)
-
 const ProjectSettings: NextPageWithLayout = () => {
-=======
-const ProjectSettings = () => {
->>>>>>> a1356c54
   const router = useRouter()
   const { ref } = router.query
 
@@ -36,19 +28,12 @@
   const project = ui.selectedProject
 
   return (
-<<<<<<< HEAD
-    <div className="content h-full w-full overflow-y-auto">
-      <div className="w-full max-w-5xl px-4 py-4">
-        <Usage project={project} />
-        <GeneralSettings projectRef={ref} />
-=======
-    <SettingsLayout title="Database">
+    <div>
       <div className="content h-full w-full overflow-y-auto">
         <div className="w-full max-w-5xl px-4 py-4">
           <Usage project={project} />
           <GeneralSettings projectRef={ref} />
         </div>
->>>>>>> a1356c54
       </div>
     </div>
   )
