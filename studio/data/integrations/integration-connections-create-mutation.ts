import { useMutation, UseMutationOptions, useQueryClient } from '@tanstack/react-query'
<<<<<<< HEAD
import { toast } from 'react-hot-toast'

import { post } from 'lib/common/fetch'
import { API_URL } from 'lib/constants'
import { ResponseError } from 'types'
=======

import { post } from 'data/fetchers'
>>>>>>> 31e9ca5e
import { integrationKeys } from './keys'

export type IntegrationConnectionsCreateVariables = {
  organizationIntegrationId: string
  connection: {
    foreign_project_id: string
    supabase_project_ref: string
    metadata: any
  }
  orgSlug: string | undefined
}

export async function createIntegrationConnections({
  organizationIntegrationId,
  connection,
}: IntegrationConnectionsCreateVariables) {
  const { data, error } = await post('/platform/integrations/vercel/connections', {
    body: {
      organization_integration_id: organizationIntegrationId,
      connection: {
        foreign_project_id: connection.foreign_project_id,
        supabase_project_ref: connection.supabase_project_ref,
        metadata: connection.metadata,
      },
    },
  })
  if (error) {
    throw error
  }

  return data
}

type IntegrationConnectionsCreateData = Awaited<ReturnType<typeof createIntegrationConnections>>

export const useIntegrationConnectionsCreateMutation = ({
  onSuccess,
  onError,
  ...options
}: Omit<
  UseMutationOptions<
    IntegrationConnectionsCreateData,
    ResponseError,
    IntegrationConnectionsCreateVariables
  >,
  'mutationFn'
> = {}) => {
  const queryClient = useQueryClient()
  return useMutation<
    IntegrationConnectionsCreateData,
    ResponseError,
    IntegrationConnectionsCreateVariables
  >((vars) => createIntegrationConnections(vars), {
    async onSuccess(data, variables, context) {
      await Promise.all([
        queryClient.invalidateQueries(integrationKeys.integrationsList()),
        queryClient.invalidateQueries(integrationKeys.integrationsListWithOrg(variables.orgSlug)),
        queryClient.invalidateQueries(
          integrationKeys.vercelProjectList(variables.organizationIntegrationId)
        ),
        queryClient.invalidateQueries(
          integrationKeys.vercelConnectionsList(variables.organizationIntegrationId)
        ),
      ])
      await onSuccess?.(data, variables, context)
    },
    async onError(data, variables, context) {
      if (onError === undefined) {
        toast.error(`Failed to create connection: ${data.message}`)
      } else {
        onError(data, variables, context)
      }
    },
    ...options,
  })
}<|MERGE_RESOLUTION|>--- conflicted
+++ resolved
@@ -1,14 +1,8 @@
 import { useMutation, UseMutationOptions, useQueryClient } from '@tanstack/react-query'
-<<<<<<< HEAD
 import { toast } from 'react-hot-toast'
 
-import { post } from 'lib/common/fetch'
-import { API_URL } from 'lib/constants'
+import { post } from 'data/fetchers'
 import { ResponseError } from 'types'
-=======
-
-import { post } from 'data/fetchers'
->>>>>>> 31e9ca5e
 import { integrationKeys } from './keys'
 
 export type IntegrationConnectionsCreateVariables = {
